/*
 * Copyright (C) 2007-2009 Science and Technology Facilities Council
 *
 *  History:
 *     11-NOV-2004 (Peter W. Draper):
 *       Original version.
 *     23-FEB-2012 (Margarida Castro Neves, mcneves@ari.uni-heidelberg.de)
 *       Added support for customized metadata parameters.  
 *       Ported SwingWorker from jsky.util.SwingWorker to javax.swing.SwingWorker
 *     08-OCT-2012 Redesigned new GUI
 */
package uk.ac.starlink.splat.vo;


import java.awt.BorderLayout;
import java.awt.Color;
import java.awt.Component;
import java.awt.Dimension;
import java.awt.GridBagConstraints;
import java.awt.GridBagLayout;
import java.awt.GridLayout;
import java.awt.Insets;
import java.awt.Rectangle;
import java.awt.event.ActionEvent;
import java.awt.event.ActionListener;
import java.awt.event.KeyEvent;
import java.beans.PropertyChangeEvent;
import java.beans.PropertyChangeListener;
import java.io.BufferedWriter;
import java.io.File;
import java.io.FileWriter;
import java.io.IOException;
import java.io.UnsupportedEncodingException;
import java.net.Authenticator;
import java.net.HttpURLConnection;
import java.net.MalformedURLException;
import java.net.URL;
import java.net.URLConnection;
import java.net.URLEncoder;
import java.util.ArrayList;
import java.util.HashMap;
import java.util.Iterator;
import java.util.LinkedList;
import java.util.List;
import java.util.Properties;
import java.util.logging.Logger;
import java.util.prefs.Preferences;

import javax.swing.AbstractAction;
import javax.swing.BorderFactory;
import javax.swing.BoxLayout;
import javax.swing.ButtonGroup;
import javax.swing.Icon;
import javax.swing.ImageIcon;
import javax.swing.JButton;
import javax.swing.JComboBox;
import javax.swing.JFileChooser;
import javax.swing.JFrame;
import javax.swing.JLabel;
import javax.swing.JMenu;
import javax.swing.JMenuBar;
import javax.swing.JOptionPane;
import javax.swing.JPanel;
import javax.swing.JPopupMenu;
import javax.swing.JRadioButton;
import javax.swing.JRadioButtonMenuItem;
import javax.swing.JScrollPane;
import javax.swing.JSplitPane;
import javax.swing.JTabbedPane;
import javax.swing.JTextArea;
import javax.swing.JTextField;
import javax.swing.JToggleButton;
import javax.swing.KeyStroke;
import javax.swing.event.DocumentEvent;
import javax.swing.event.DocumentListener;

import jsky.catalog.BasicQueryArgs;
import jsky.catalog.QueryArgs;
import jsky.catalog.QueryResult;
import jsky.catalog.TableQueryResult;
import jsky.catalog.skycat.SkycatCatalog;
import jsky.catalog.skycat.SkycatConfigEntry;
import jsky.coords.Coordinates;
import jsky.coords.WorldCoords;
import jsky.util.SwingWorker;

import org.xml.sax.InputSource;

import uk.ac.starlink.splat.data.SpecDataFactory;
import uk.ac.starlink.splat.iface.HelpFrame;
import uk.ac.starlink.splat.iface.ProgressPanel;
import uk.ac.starlink.splat.iface.SpectrumIO;
import uk.ac.starlink.splat.iface.SpectrumIO.Props;
import uk.ac.starlink.splat.iface.SplatBrowser;
import uk.ac.starlink.splat.iface.images.ImageHolder;
import uk.ac.starlink.splat.util.EventEnabledTransmitter;
import uk.ac.starlink.splat.util.SplatCommunicator;
import uk.ac.starlink.splat.util.SplatException;
import uk.ac.starlink.splat.util.Transmitter;
import uk.ac.starlink.splat.util.Utilities;
import uk.ac.starlink.table.ColumnInfo;
import uk.ac.starlink.table.DescribedValue;
import uk.ac.starlink.table.RowSequence;
import uk.ac.starlink.table.StarTable;
import uk.ac.starlink.table.TableFormatException;
import uk.ac.starlink.table.gui.StarJTable;
import uk.ac.starlink.util.ProxySetup;
import uk.ac.starlink.util.gui.BasicFileChooser;
import uk.ac.starlink.util.gui.BasicFileFilter;
import uk.ac.starlink.util.gui.ErrorDialog;
import uk.ac.starlink.util.gui.GridBagLayouter;
import uk.ac.starlink.util.gui.ProxySetupFrame;
import uk.ac.starlink.vo.ResolverInfo;
import uk.ac.starlink.votable.DataFormat;
import uk.ac.starlink.votable.ParamElement;
import uk.ac.starlink.votable.TableElement;
import uk.ac.starlink.votable.VOElement;
import uk.ac.starlink.votable.VOElementFactory;
import uk.ac.starlink.votable.VOSerializer;
import uk.ac.starlink.votable.VOStarTable;
import uk.ac.starlink.votable.VOTableWriter;


/**
 * Display a page of controls for querying a list of  SSA servers and
 * displaying the results of those queries. The spectra returned can then be
 * selected and displayed in the main SPLAT browser.
 *
 * @author Peter W. Draper
 * @author Mark Taylor
 * @author Margarida Castro Neves 
 * @version $Id: SSAQueryBrowser.java 10547 2013-04-10 15:10:07Z mcneves $
 *
 */
public class SSAQueryBrowser
extends JFrame
implements ActionListener, DocumentListener, PropertyChangeListener
{
    // Logger.
    private static Logger logger =  Logger.getLogger( "uk.ac.starlink.splat.vo.SSAQueryBrowser" );

    /** UI preferences. */
    protected static Preferences prefs = 
            Preferences.userNodeForPackage( SSAQueryBrowser.class );

    /** Initial window size and location */
    private static final Rectangle defaultWindowLocation =
            new Rectangle( 0, 0, 800, 600 );

    /**
     * The object holding the list of servers that we should use for SSA queries.
     * @uml.property  name="serverList"
     * @uml.associationEnd  multiplicity="(1 1)"
     */
    private SSAServerList serverList = null;

    /**
     * The instance of SPLAT we're associated with.
     * @uml.property  name="browser"
     * @uml.associationEnd  multiplicity="(1 1)" inverse="ssapBrowser:uk.ac.starlink.splat.iface.SplatBrowser"
     */
    private SplatBrowser browser = null;

    /**
     * The SpecDataFactory.
     * @uml.property  name="specDataFactory"
     * @uml.associationEnd  multiplicity="(1 1)"
     */
    private SpecDataFactory specDataFactory = SpecDataFactory.getInstance();

    /**
     * File chooser used for saving and restoring queries.
     * @uml.property  name="fileChooser"
     * @uml.associationEnd  
     */
    protected BasicFileChooser fileChooser = null;

    /**
     * Content pane of frame
     * @uml.property  name="contentPane"
     * @uml.associationEnd  
     */
    protected JPanel contentPane = null;

    /**
     * Centre panel
     * @uml.property  name="centrePanel"
     * @uml.associationEnd  multiplicity="(1 1)"
     */
    protected JPanel centrePanel = null;
    /**
     * @uml.property  name="gbcentre"
     */
    protected GridBagConstraints gbcentre;

    /**
     * Servers panel
     * @uml.property  name="leftPanel"
     * @uml.associationEnd  multiplicity="(1 1)"
     */
    protected JPanel leftPanel = null;
  
    /**
     * Query panel
     * @uml.property  name="queryPanel"
     * @uml.associationEnd  
     */
    protected JPanel queryPanel = null;

    /**
     * Basic Query panel
     * @uml.property  name="basicQueryPanel"
     * @uml.associationEnd  
     */
    protected JPanel basicQueryPanel = null;

    /**
     * Customized Query panel
     * @uml.property  name="customQueryPanel"
     * @uml.associationEnd  
     */
    protected JPanel customQueryPanel = null;

    /**
     * Object name
     * @uml.property  name="nameField"
     * @uml.associationEnd  
     */
    protected JTextField nameField = null;

    /**
     * Resolve object name button
     * @uml.property  name="nameLookup"
     * @uml.associationEnd  
     */
    protected JButton nameLookup = null;

    /**
     * Clear input fields button
     * @uml.property  name="clear"
     * @uml.associationEnd  
     */
    protected JButton clearButton = null;

    /**
     * Download and display selected spectra
     * @uml.property  name="displaySelectedButton"
     * @uml.associationEnd  
     */
    protected JButton displaySelectedButton = null;

    /**
     * Download and display all spectra
     * @uml.property  name="displayAllButton"
     * @uml.associationEnd  
     */
    protected JButton displayAllButton = null;

    /**
     * Download selected spectra
     * @uml.property  name="downloadSelectedButton"
     * @uml.associationEnd  
     */
    protected JButton downloadSelectedButton = null;

    /**
     * Download all spectra
     * @uml.property  name="downloadAllButton"
     * @uml.associationEnd  
     */
    protected JButton downloadAllButton = null;

    /**
     * Deselect spectra in visible table
     * @uml.property  name="deselectVisibleButton"
     * @uml.associationEnd  
     */
    protected JButton deselectVisibleButton = null;

    /**
     * Deselect all spectra in all tables
     * @uml.property  name="deselectAllButton"
     * @uml.associationEnd  
     */
    protected JButton deselectAllButton = null;

    /**
     * Display basic search parameters
     * @uml.property  name="basicSearchButton"
     * @uml.associationEnd  readOnly="true"
     */
    protected JRadioButton  basicSearchButton;

    /**
     * Display extended search parameters
     * @uml.property  name="customSearchButton"
     * @uml.associationEnd  readOnly="true"
     */
    protected JRadioButton  customSearchButton;
  
    /**
     * Display  DATA Link parameters and activation status
     * @uml.property  name="dataLinkButton"
     * @uml.associationEnd  
     */
    protected JToggleButton  dataLinkButton;
    
    /**
     * @uml.property  name="dataLinkEnabled"
     */
    protected boolean dataLinkEnabled = false;
    
    /**
     * Make the query to all known servers
     * @uml.property  name="goButton"
     * @uml.associationEnd  
     */
    protected JButton goButton = null;
    
    /**
     * update/display query string
     * @uml.property  name="showQueryButton"
     * @uml.associationEnd  
     */
    JButton showQueryButton = null;

    

    /**
     * Central RA
     * @uml.property  name="raField"
     * @uml.associationEnd  
     */
    protected JTextField raField = null;

    /**
     * Central Dec
     * @uml.property  name="decField"
     * @uml.associationEnd  
     */
    protected JTextField decField = null;

    /**
     * Region radius
     * @uml.property  name="radiusField"
     * @uml.associationEnd  
     */
    protected JTextField radiusField = null;
    
    /**
     * Region MAXREC
     * @uml.property  name="maxrexField"
     * @uml.associationEnd  
     */
    protected JTextField maxRecField = null;

    /**
     * Lower limit for BAND
     * @uml.property  name="lowerBandField"
     * @uml.associationEnd  
     */
    protected JTextField lowerBandField = null;

    /**
     * Upper limits for BAND
     * @uml.property  name="upperBandField"
     * @uml.associationEnd  
     */
    protected JTextField upperBandField = null;

    /**
     * Lower limit for TIME
     * @uml.property  name="lowerTimeField"
     * @uml.associationEnd  
     */
    protected JTextField lowerTimeField = null;

    /**
     * Upper limits for TIME
     * @uml.property  name="upperTimeField"
     * @uml.associationEnd  
     */
    protected JTextField upperTimeField = null;

    /**
     * The query text
     * @uml.property  name="queryText"
     * @uml.associationEnd  
     */
    protected JTextArea queryText = null;
    
    /**
     * The extended query text
     * @uml.property  name="extendedQueryText"
     */
    protected String extendedQueryText = null;
    

    /**
     * ButtonGroup for the format selection
     * @uml.property  name="formatGroup"
     * @uml.associationEnd  
     */
    protected ButtonGroup formatGroup = null;
    /**
     * @uml.property  name="formatList"
     * @uml.associationEnd  
     */
    protected JComboBox formatList = null;

    /**
     * ButtonGroup for the FLUXCALIB selection
     * @uml.property  name="fluxCalibGroup"
     * @uml.associationEnd  
     */
    protected ButtonGroup fluxCalibGroup = null;
    /**
     * @uml.property  name="flcalibList"
     * @uml.associationEnd  
     */
    protected JComboBox flcalibList = null;
    

    /**
     * ButtonGroup for the WAVECALIB selection
     * @uml.property  name="waveCalibGroup"
     * @uml.associationEnd  
     */
    protected ButtonGroup waveCalibGroup = null;
    /**
     * @uml.property  name="wlcalibList"
     * @uml.associationEnd  
     */
    protected JComboBox wlcalibList = null;

    /**
     * Results panel
     */
     protected ResultsPanel resultsPanel = null;
     
    /**
     * Tabbed pane showing the query results tables
     * @uml.property  name="resultsPane"
     * @uml.associationEnd  
     */
    protected JTabbedPane resultsPane = null;

    /**
     * The list of StarJTables in use
     * @uml.property  name="starJTables"
     * @uml.associationEnd  multiplicity="(0 -1)" elementType="uk.ac.starlink.table.gui.StarJTable"
     */
    protected ArrayList<StarPopupTable> starJTables = null;

    /**
     * NED name resolver catalogue
     * @uml.property  name="nedCatalogue"
     * @uml.associationEnd  
     */
    protected SkycatCatalog nedCatalogue = null;

    /**
     * SIMBAD name resolver catalogue
     * @uml.property  name="simbadCatalogue"
     * @uml.associationEnd  
     */
    protected SkycatCatalog simbadCatalogue = null;

    /**
     * The current name resolver, if using Skycat method
     * @uml.property  name="resolverCatalogue"
     * @uml.associationEnd  
     */
    protected SkycatCatalog resolverCatalogue = null;

    /**
     * The proxy server dialog
     * @uml.property  name="proxyWindow"
     * @uml.associationEnd  
     */
    protected ProxySetupFrame proxyWindow = null;

    /** The SSA servers window */
   // protected SSAServerFrame serverWindow = null;

    /**
     * The Button for adding optional parameters to the query
     * @uml.property  name="selectAllParamsButton"
     * @uml.associationEnd  
     */
    protected JButton selectAllParamsButton = null;
    /**
     * The Button for removing optional parameters from the optional parameters list
     * @uml.property  name="selectAllParamsButton"
     * @uml.associationEnd  
     */
    protected JButton deselectAllParamsButton = null;
    
    /**
     * The Button for querying services for parameters
     * @uml.property  name="updateParamsButton"
     * @uml.associationEnd  
     */
    protected JButton updateParamsButton = null;
    
    /** The list of all input parameters read from the servers */
   // protected static SSAMetadataFrame metaFrame = null;
    protected static SSAMetadataPanel metaPanel = null;
    
    /**
     * SAMP transmitter for selected FITS results
     */
    protected EventEnabledTransmitter binFITSTransmitter;
    
    /**
     * SAMP transmitter for selected VOTable results
     */
    protected EventEnabledTransmitter voTableTransmitter;

    /** Make sure the proxy environment is setup */
    static {
        ProxySetup.getInstance().restore();
    }

    /* The Query text that will be displayed */
    /**
     * @uml.property  name="queryLine"
     * @uml.associationEnd  
     */
    private SSAQuery queryLine;
    
    /** The list of all input parameters read from the servers as a hash map */
  //  private static HashMap<String, MetadataInputParameter> metaParam=null;  
    
    /** The list of all input parameters read from the servers as a hash map */
    //private static HashMap< JTextField, String > queryMetaParam=null; 
    
    
    /** the authenticator for access control **/
    private static SSAPAuthenticator authenticator;
       
    /**
     * the serverlist as a serverTable
     * @uml.property  name="serverTable"
     * @uml.associationEnd  
     */
    private SSAServerTable serverTable;
    
   
    static ProgressPanelFrame progressFrame = null;

    /**
     * @uml.property  name="dataLinkFrame"
     * @uml.associationEnd  
     */
    private DataLinkQueryFrame dataLinkFrame = null;

    private JPopupMenu specPopupMenu;

    /**
     * Create an instance.
     */
    public SSAQueryBrowser( SSAServerList serverList, SplatBrowser browser )
    {
        this.serverList = serverList;
        this.browser = browser;
        
        
        authenticator = new SSAPAuthenticator();
        Authenticator.setDefault(authenticator);
        specDataFactory.setAuthenticator(authenticator);
       // queryMetaParam = new HashMap< JTextField, String >();
                
        metaPanel = new SSAMetadataPanel();
        metaPanel.addPropertyChangeListener(this);

        initUI();
        this.pack();
        this.setVisible(true);
        initMenusAndToolbar();
        initFrame(); 

    }

    public SSAPAuthenticator getAuthenticator() {
        return authenticator;
    }
    
    /**
     * Create and display the UI components.
     */
    private void initUI()
    {
       
        JPanel contentPane = (JPanel) getContentPane();
      
        contentPane.setPreferredSize(new Dimension(800,720));
        contentPane.setMinimumSize(new Dimension(600,400));
                
        JSplitPane splitPanel = new JSplitPane();
        splitPanel.setOneTouchExpandable(true);
        splitPanel.setOrientation(JSplitPane.HORIZONTAL_SPLIT);
        splitPanel.setDividerLocation(0.3);
      
       
        this.add(splitPanel);
        leftPanel = new JPanel( );
   
        initServerComponents();
    //    tabPane.addTab("Server selection", leftPanel);
      
        centrePanel = new JPanel( new GridBagLayout() );
        centrePanel.setMinimumSize(new Dimension(400,200));
        gbcentre=new GridBagConstraints();
        gbcentre.anchor=GridBagConstraints.NORTHWEST;
        gbcentre.gridx=0;
        gbcentre.gridy=0;
        gbcentre.weightx=1;
        gbcentre.fill=GridBagConstraints.HORIZONTAL;
         initQueryComponents();
         gbcentre.gridy=1;
         gbcentre.weightx=1;
         gbcentre.weighty=1;
         gbcentre.fill=GridBagConstraints.BOTH;
         initResultsComponent();
         
         splitPanel.setLeftComponent(leftPanel); // the server selection area
         splitPanel.setRightComponent(centrePanel); // the query area
        
         
         contentPane.add(splitPanel);
     
    }


    public void initServerComponents()
    {
        leftPanel.setLayout(new BoxLayout(leftPanel, BoxLayout.Y_AXIS));
        leftPanel.setAlignmentY((float) 1.);

        serverTable=new SSAServerTable( serverList );
        serverTable.addPropertyChangeListener(this);
        leftPanel.add(serverTable);
    }
    
    
    /**
     * Initialise the menu bar, action bar and related actions.
     */
    private void initMenusAndToolbar()
    {
        //  Add the menuBar.
        JMenuBar menuBar = new JMenuBar();
        setJMenuBar( menuBar );

        //  Create the toolbar.
       // ToolButtonBar toolBar = new ToolButtonBar( contentPane );
        JPanel actionBarContainer = new JPanel();

        //  Get icons.
        ImageIcon closeImage =
                new ImageIcon( ImageHolder.class.getResource( "close.gif" ) );
        ImageIcon saveImage =
                new ImageIcon( ImageHolder.class.getResource( "savefile.gif" ) );
        ImageIcon readImage =
                new ImageIcon( ImageHolder.class.getResource( "openfile.gif" ) );
        ImageIcon helpImage =
                new ImageIcon( ImageHolder.class.getResource( "help.gif" ) );
        ImageIcon ssaImage =
                new ImageIcon( ImageHolder.class.getResource("ssapservers.gif") );

        //  Create the File menu.
        JMenu fileMenu = new JMenu( "File" );
        fileMenu.setMnemonic( KeyEvent.VK_F );
        menuBar.add( fileMenu );

        //  Add options to save and restore the query result.
        LocalAction saveAction = new LocalAction( LocalAction.SAVE,
                "Save query results",
                saveImage,
                "Save results of query " +
                "to disk file" );

        fileMenu.add( saveAction );
        JButton saveButton = new JButton( saveAction );
        actionBarContainer.add( saveButton );

        LocalAction readAction = new LocalAction( LocalAction.READ,
                "Restore query results",
                readImage,
                "Read results of a " +
                        "previous query back " +
                "from disk file" );
        fileMenu.add( readAction );
        JButton readButton = new JButton( readAction );
        actionBarContainer.add( readButton );


        //  Add an action to close the window.
        LocalAction closeAction = new LocalAction( LocalAction.CLOSE,
                "Close", closeImage,
                "Close window",
                "control W" );
        fileMenu.add( closeAction ).setMnemonic( KeyEvent.VK_C );

        JButton closeButton = new JButton( closeAction );
        actionBarContainer.add( closeButton );

        //  Create the options menu.
        JMenu optionsMenu = new JMenu( "Options" );
        optionsMenu.setMnemonic( KeyEvent.VK_O );
        menuBar.add( optionsMenu );

        LocalAction proxyAction = new LocalAction( LocalAction.PROXY,
                "Configure connection " +
                "proxy..." );
        optionsMenu.add( proxyAction );

 
     //  Create a menu containing all the name resolvers.
        JMenu resolverMenu = new JMenu( "Resolver" );
        resolverMenu.setMnemonic( KeyEvent.VK_R );
        menuBar.add( resolverMenu );

        ButtonGroup bg = new ButtonGroup();

        JRadioButtonMenuItem jrbmi = new JRadioButtonMenuItem();
        resolverMenu.add( jrbmi );
        jrbmi.setSelected( false );
        bg.add( jrbmi );
        jrbmi.setAction( new ResolverAction( "SIMBAD via CADC",
                simbadCatalogue ) );
        jrbmi.setToolTipText( "SIMBAD service served by CADC" );

        jrbmi = new JRadioButtonMenuItem();
        resolverMenu.add( jrbmi );
        jrbmi.setSelected( false );
        bg.add( jrbmi );
        jrbmi.setAction( new ResolverAction( "NED via ESO", nedCatalogue ) );
        jrbmi.setToolTipText( "NED catalogue served by ESO" );

        jrbmi = new JRadioButtonMenuItem();
        resolverMenu.add( jrbmi );
        jrbmi.setSelected( true );
        bg.add( jrbmi );
        jrbmi.setAction( new ResolverAction( "CDS Sesame", null  ) );
       
        jrbmi.setToolTipText
        ( "CDS Sesame service queries SIMBAD, NED and Vizier" );

        resolverCatalogue = null;
        //  Create a menu for inter-client communications.
        JMenu interopMenu = new JMenu( "Interop" );
        interopMenu.setMnemonic( KeyEvent.VK_I );
        menuBar.add( interopMenu );

        //  Need an actions to transmit and broadcast the current
        //  results table.
        SplatCommunicator communicator = browser.getCommunicator();

        // Add table transmit options.
        Transmitter transmitter = communicator.createTableTransmitter( this );
        interopMenu.add( transmitter.getBroadcastAction() )
        .setMnemonic( KeyEvent.VK_B );
        interopMenu.add( transmitter.createSendMenu() )
        .setMnemonic( KeyEvent.VK_T );
        
        interopMenu.addSeparator();
        binFITSTransmitter = communicator.createBinFITSTableTransmitter( this );
        interopMenu.add( binFITSTransmitter.getBroadcastAction() );
        interopMenu.add( binFITSTransmitter.createSendMenu() );
        
        interopMenu.addSeparator();
        voTableTransmitter = communicator.createVOTableTransmitter( this );
        interopMenu.add( voTableTransmitter.getBroadcastAction() );
        interopMenu.add( voTableTransmitter.createSendMenu() );
        

        //  Create the Help menu.
        HelpFrame.createButtonHelpMenu( "ssa-window", "Help on window", menuBar, null /*toolBar*/ );

        //  ActionBar goes at bottom.
        //contentPane.add( actionBarContainer, BorderLayout.SOUTH );
        gbcentre.anchor=GridBagConstraints.SOUTHWEST;
        gbcentre.gridy=2;
        gbcentre.weighty=0;
        gbcentre.fill=GridBagConstraints.HORIZONTAL;
        centrePanel.add( actionBarContainer, gbcentre );
    }

    /**
     * Initialise frame properties (disposal, title, menus etc.).
     */
    private void initFrame()
    {
        setTitle( Utilities.getTitle( "Query VO for Spectra" ) );
        setDefaultCloseOperation( JFrame.HIDE_ON_CLOSE );
        Utilities.setFrameLocation( this, defaultWindowLocation, prefs,
                "SSAQueryBrowser" );
        setVisible( true );
    }

    /**
     * Populate the north part of center window with the basic query
     * components.
     */
    private void initQueryComponents()
    {
        queryLine = new SSAQuery("<SERVER>");
        queryPanel = new JPanel();
        JPanel queryParamPanel = new JPanel();
        queryPanel.setBorder ( BorderFactory.createTitledBorder( "Search parameters:" ) );
        queryPanel.setLayout( new GridBagLayout());
       // customScrollPanel = new JScrollPane( customQueryPanel );
        queryParamPanel.setLayout(new GridBagLayout());
        GridBagConstraints c = new GridBagConstraints();
        c.fill=GridBagConstraints.BOTH;
        c.anchor=GridBagConstraints.NORTHWEST;
        c.weightx=.5;
        c.weighty=1.;
        c.gridx = 0;
        c.gridy = 0;
        
        JPanel simpleQueryPanel = new JPanel();
        simpleQueryPanel.setLayout(new BorderLayout());
        simpleQueryPanel.setBorder(BorderFactory.createTitledBorder("Simple Query"));
      
        queryParamPanel.add(simpleQueryPanel, c);
        
        c.weightx = 0.5;
        c.gridx = 1;
        c.gridy = 0;
       
        JPanel optionalQueryPanel = new JPanel();
        optionalQueryPanel.setBorder(BorderFactory.createTitledBorder("Optional Parameters"));
  //      optionalQueryPanel.setPreferredSize(new Dimension(250,210));
        queryParamPanel.add(optionalQueryPanel, c);
        
        
        // The simple query panel
        //------------------------

        GridBagLayouter layouter =  new GridBagLayouter( simpleQueryPanel, GridBagLayouter.SCHEME4 ); // label:[field] label;[field]

        //  Object name. Arrange for a resolver to look up the coordinates of
        //  the object name, when return or the lookup button are pressed.
        JLabel nameLabel = new JLabel( "Object:" );
        nameField = new JTextField( 15 );
        nameField.setFocusable(true);
        nameField.setToolTipText( "Enter the name of an object " +
                " -- press return to get coordinates" );
        nameField.addActionListener( this );
        nameField.getDocument().putProperty("owner", nameField); //set the owner
        nameField.getDocument().addDocumentListener( this );
          
        JPanel clearLookupPanel = new JPanel();
        nameLookup = new JButton( "Lookup" );
        nameLookup.addActionListener( this );
        nameLookup.setToolTipText( "Press to get coordinates of Object" );
        clearLookupPanel.add(nameLookup);
        
        clearButton = new JButton( "Clear" );
        clearButton.addActionListener( this );
        clearButton.setToolTipText( "Clear all fields" );
        clearLookupPanel.add(clearButton);
        
        JPanel objPanel = new JPanel( new GridBagLayout());
        GridBagConstraints gbcs = new GridBagConstraints();
        gbcs.weightx = 1.0;
        gbcs.fill = GridBagConstraints.HORIZONTAL;
        gbcs.ipadx = 15;
        gbcs.gridx=0;
        objPanel.add(nameField, gbcs);
        gbcs.gridx=1;
        objPanel.add(nameLookup, gbcs);
        gbcs.gridx=2;
        objPanel.add(clearButton, gbcs);
        layouter.add( nameLabel, false );
     
        layouter.add(objPanel, true);
        layouter.eatLine();

       
        //  RA and Dec fields. We're free-formatting on these (decimal degrees
        //  not required).

        JLabel raLabel = new JLabel( "RA:" );
        raField = new JTextField( 10 );
        raField.addActionListener(this);
        raField.getDocument().putProperty("owner", raField); //set the owner
        raField.getDocument().addDocumentListener( this );

        JLabel decLabel = new JLabel( "Dec:" );
        decField = new JTextField( 10 );
        decField.addActionListener(this);
        decField.getDocument().putProperty("owner", decField); //set the owner
        decField.getDocument().addDocumentListener( this );

        JPanel posPanel = new JPanel( new GridBagLayout() );
        GridBagConstraints gbc = new GridBagConstraints();
     
        gbc.weightx = 1.0;
        gbc.fill = GridBagConstraints.HORIZONTAL;
        posPanel.add( raField, gbc );
        gbc.weightx=0.0;
        gbc.fill = GridBagConstraints.NONE;
        posPanel.add(decLabel, gbc);
        gbc.weightx = 1.0;
        gbc.fill = GridBagConstraints.HORIZONTAL;
        posPanel.add(decField, gbc);
        
        layouter.add( raLabel, false );
        layouter.add(posPanel,true);
        decField.setToolTipText( "Enter the Dec of field centre, decimal degrees or dd:mm:ss.ss" );
        raField.setToolTipText( "Enter the RA of field centre, decimal degrees or hh:mm:ss.ss" );


        //  Radius field.
        JLabel radiusLabel = new JLabel( "Radius:" );
        radiusField = new JTextField( "10.0", 12 );
        queryLine.setRadius(10.0);
        radiusField.addActionListener( this );
  //      layouter.add( radiusLabel, false );
  //      layouter.add( radiusField, false );
        radiusField.setToolTipText( "Enter radius of field to search" +
                " from given centre, arcminutes" );
        radiusField.addActionListener( this );
        radiusField.getDocument().putProperty("owner", radiusField); //set the owner
        radiusField.getDocument().addDocumentListener( this );
        
        // Maxrec Field
        
        JLabel maxRecLabel = new JLabel( "MAXREC:" );
        maxRecField = new JTextField( "", 9 );
        maxRecField.addActionListener( this );
     //   layouter.add( maxRecLabel, false );
    //    layouter.add( maxRecField, true );
        maxRecField.setToolTipText( "The maximum number of records to be returned from a service" );
        maxRecField.addActionListener( this );
        maxRecField.getDocument().putProperty("owner", maxRecField); //set the owner
        maxRecField.getDocument().addDocumentListener( this );
        JPanel radmaxrecPanel = new JPanel( new GridBagLayout() );
        
        gbc = new GridBagConstraints();
     
        gbc.weightx = 1.0;
        gbc.fill = GridBagConstraints.HORIZONTAL;
        radmaxrecPanel.add( radiusField, gbc );
        gbc.weightx=0.0;
        gbc.fill = GridBagConstraints.NONE;
        radmaxrecPanel.add(maxRecLabel, gbc);
        gbc.weightx = 1.0;
        gbc.fill = GridBagConstraints.HORIZONTAL;
        radmaxrecPanel.add(maxRecField, gbc);
        
        layouter.add(radiusLabel, false);
        layouter.add(radmaxrecPanel,true);

        //  Band fields.
        JLabel bandLabel = new JLabel( "Band:" );
        lowerBandField = new JTextField( 8 );
        lowerBandField.addActionListener( this );
        lowerBandField.getDocument().putProperty("owner", lowerBandField); //set the owner
        lowerBandField.getDocument().addDocumentListener( this );

        upperBandField = new JTextField( 8 );
        upperBandField.addActionListener( this );
        upperBandField.getDocument().putProperty("owner", upperBandField); //set the owner
        upperBandField.getDocument().addDocumentListener( this );


        JPanel bandPanel = new JPanel( new GridBagLayout() );
        GridBagConstraints gbc2 = new GridBagConstraints();

        gbc2.weightx = 1.0;
        gbc2.fill = GridBagConstraints.HORIZONTAL;
        bandPanel.add( lowerBandField, gbc2 );

     
        gbc2.weightx = 0.0;
        gbc2.fill = GridBagConstraints.NONE;
        bandPanel.add( new JLabel( "/" ), gbc2 );

 
        gbc2.weightx = 1.0;
        gbc2.fill = GridBagConstraints.HORIZONTAL;
        bandPanel.add( upperBandField, gbc2 );

        layouter.add( bandLabel, false );
        layouter.add( bandPanel, true );
        lowerBandField.setToolTipText( "Lower limit, or single include " +
                "value, for spectral band, in meters" );
        upperBandField.setToolTipText
        ( "Upper limit for spectral band, in meters" );

        //  Time fields, note this shares a line with the band fields.
        JLabel timeLabel = new JLabel( "Time:" );
        lowerTimeField = new JTextField( 8 );
        lowerTimeField.addActionListener( this );
        lowerTimeField.getDocument().putProperty("owner", lowerTimeField); //set the owner
        lowerTimeField.getDocument().addDocumentListener( this );

        upperTimeField = new JTextField( 8 );
        upperTimeField.addActionListener( this );
        upperTimeField.getDocument().putProperty("owner", upperTimeField); //set the owner
        upperTimeField.getDocument().addDocumentListener( this );

        JPanel timePanel = new JPanel( new GridBagLayout() );

        GridBagConstraints gbc4 = new GridBagConstraints();
        gbc4.weightx = 1.0;
        gbc4.fill = GridBagConstraints.HORIZONTAL;
        timePanel.add( lowerTimeField, gbc4 );

        GridBagConstraints gbc5 = new GridBagConstraints();
        gbc5.weightx = 0.0;
        gbc5.fill = GridBagConstraints.NONE;
        timePanel.add( new JLabel( "/" ), gbc5 );

        GridBagConstraints gbc6 = new GridBagConstraints();
        gbc6.weightx = 1.0;
        gbc6.fill = GridBagConstraints.HORIZONTAL;
        timePanel.add( upperTimeField, gbc6 );

        layouter.add( timeLabel, false );
        layouter.add( timePanel, true );
        lowerTimeField.setToolTipText( "Lower limit, or single include " +
                "value for time coverage, " +
                "ISO 8601 format " +
                "(e.g 2008-10-15T20:48Z)" );
        upperTimeField.setToolTipText( "Upper limit for time coverage, " +
                "in ISO 8601 format " +
                "(e.g 2008-10-15T20:48Z)" );
        
        //
        // format and calibration options:
        JPanel calibOptions = new JPanel(new GridLayout(3,2));
   //     calibOptions.setPreferredSize(new Dimension(100,200));
        // Formats
        String[] formats =  { "None", "ALL", "COMPLIANT", "votable", "fits", "xml", "native", "image/fits" };
        formatList = new JComboBox(formats);
        formatList.setSelectedIndex(0);
        formatList.addActionListener(this);
        calibOptions.add(new JLabel("Query Format:"));       
        calibOptions.add( formatList, true);
       
        //Wavelength Calibration
        String[] wlcalibs = { "None", "any", "absolute", "relative" };
        wlcalibList = new JComboBox(wlcalibs);      
        wlcalibList.setSelectedIndex(0);
        wlcalibList.addActionListener(this);
        calibOptions.add(new JLabel( "Wavelength calibration:"), false);
       
        calibOptions.add( wlcalibList, true);
        
        //Flux Calibration
        String[] flcalibs = { "None", "any", "absolute", "relative", "normalized" };
        flcalibList = new JComboBox(flcalibs);
        flcalibList.setSelectedIndex(0);
        flcalibList.addActionListener(this);
        calibOptions.add(new JLabel( "Flux calibration:"), false);
        calibOptions.add( flcalibList, true);
        
        layouter.add(calibOptions, true);
        //simpleQueryPanel.add(calibOptions);
        
        layouter.eatSpare();
        
     //   simpleQueryPanel.add(simpleQuery1, BorderLayout.LINE_START);
     //   simpleQueryPanel.add(calibOptions, BorderLayout.LINE_END);
        
        // The optional query parameter (metadata) Panel
        //----------------------------------------------
     
        optionalQueryPanel.setLayout( new BoxLayout(optionalQueryPanel, BoxLayout.PAGE_AXIS) );
       //showParameters();
      // metaPanel.setVisible(false);
      // layouter.add(metaPanel, true);
    //   metaPanel.setTableWidth(200);
       optionalQueryPanel.add(metaPanel);//, BorderLayout.NORTH);
         showParameters();
    //   queryTextPanel.add(new JLabel("Query:"));
        JPanel paramButtonsPanel = new JPanel( );
        selectAllParamsButton = new JButton("Select all");
        selectAllParamsButton.addActionListener( this );
       // selectAllParamsButton.setToolTipText("Add optional parameters");
        selectAllParamsButton.setMargin(new Insets(2,2,2,2));  
       // optionalQueryPanel.add(selectAllParamsButton, BorderLayout.WEST);
        deselectAllParamsButton = new JButton("Deselect all");
        deselectAllParamsButton.addActionListener( this );
     //   deselectAllParamsButton.setToolTipText("Remove selected parameters");
        deselectAllParamsButton.setMargin(new Insets(2,2,2,2));  
        
        updateParamsButton = new JButton("Update");
        updateParamsButton.addActionListener( this );
        updateParamsButton.setToolTipText("query services to update parameters");
        updateParamsButton.setMargin(new Insets(2,2,2,2));  
    //    optionalQueryPanel.add(deselectAllParamsButton, BorderLayout.EAST);
        paramButtonsPanel.add( selectAllParamsButton );
        paramButtonsPanel.add( deselectAllParamsButton );
        paramButtonsPanel.add( updateParamsButton );
        optionalQueryPanel.add(paramButtonsPanel, BorderLayout.SOUTH);
    
         
        // the query string display Panel
        //-------------------------------
        goButton = new JButton( "    SEND QUERY    " );
        goButton.setBackground(Color.green);
        goButton.addActionListener( this );
      
  //      showQueryButton = new JButton( "Query: ");
  //      showQueryButton.setToolTipText("show/update query string");
  //      showQueryButton.addActionListener( this );
        JPanel sendQueryPanel = new JPanel(new BorderLayout());
        sendQueryPanel.add(new JLabel("Query:"), BorderLayout.LINE_START);
  //      sendQueryPanel.add(showQueryButton, BorderLayout.LINE_START);
        queryText = new JTextArea(2,25);
        JScrollPane queryScroller = new JScrollPane();
        queryScroller.add(queryText);
     //   queryScroller.setV
        queryText.setEditable(true);
        
        sendQueryPanel.add(queryText);
        queryText.setLineWrap(true);     
        sendQueryPanel.add(goButton, BorderLayout.LINE_END);
       
        c.fill=GridBagConstraints.BOTH;
        c.anchor=GridBagConstraints.NORTHWEST;
        c.weighty=.5;
        c.gridx = 0;
        c.gridy = 0;
        
        queryPanel.add(queryParamPanel, c);
        c.gridy=1;
        queryPanel.add( sendQueryPanel, c);
       
        centrePanel.add( queryPanel, gbcentre );
       
        
        // add query text to query text area
        updateQueryText();
        
    }

    /**
     * Make the results component. This is mainly JTabbedPane containing a
     * JTable for each set of results (the tables are realized later) and
     * a button to display the selected spectra.
     */
    private  void initResultsComponent()
    {
        
        resultsPane = new JTabbedPane();
  
//        resultsPane.setPreferredSize(new (600,310));
        
        resultsPanel = new ResultsPanel(resultsPane, this);
        centrePanel.add( resultsPanel, gbcentre );
     
    }
    
 
    /**
     * Initialise the SSAP version 1 data formats. Don't want
     * one of these by default.
     */
    protected void initFormatOptions( JMenu optionsMenu )
    {
        JMenu formatMenu = new JMenu( "Query format" );
        String[] names =
            { "None", "ALL", "COMPLIANT", "votable", "fits", "xml", "native", "image/fits" };
        JRadioButtonMenuItem item;
        formatGroup = new ButtonGroup();
        for ( int i = 0; i < names.length; i++ ) {
            item = new JRadioButtonMenuItem( names[i] );
            if ( i == 0 ) {
                item.setSelected( true );
            }
            item.setActionCommand( names[i] );
            formatGroup.add( item );
            formatMenu.add( item );
        }
        optionsMenu.add( formatMenu );
        this.pack();
    }

    /**
     * Initialise the SSAP version 1 wavecalib formats. Don't want
     * one of these by default.
     */
    protected void initWaveCalibOptions( JMenu optionsMenu )
    {
        JMenu calibMenu = new JMenu( "Wavelength calibration" );
        String[] names =
            { "None", "any", "absolute", "relative" };
        JRadioButtonMenuItem item;
        waveCalibGroup = new ButtonGroup();
        for ( int i = 0; i < names.length; i++ ) {
            item = new JRadioButtonMenuItem( names[i] );
            if ( i == 0 ) {
                item.setSelected( true );
            }
            item.setActionCommand( names[i] );
            waveCalibGroup.add( item );
            calibMenu.add( item );
        }
        optionsMenu.add( calibMenu );
    }

    /**
     * Initialise the SSAP version 1 fluxcalib formats. Don't want
     * one of these by default.
     */
    protected void initFluxCalibOptions( JMenu optionsMenu )
    {
        JMenu calibMenu = new JMenu( "Flux calibration" );
        String[] names =
            { "None", "any", "absolute", "relative", "normalized" };
        JRadioButtonMenuItem item;
        fluxCalibGroup = new ButtonGroup();
        for ( int i = 0; i < names.length; i++ ) {
            item = new JRadioButtonMenuItem( names[i] );
            if ( i == 0 ) {
                item.setSelected( true );
            }
            item.setActionCommand( names[i] );
            fluxCalibGroup.add( item );
            calibMenu.add( item );
        }
        optionsMenu.add( calibMenu );
    }

    /**
     * Arrange to resolve the object name into coordinates.
     */
    protected void resolveName()
    {
        
        
        String name = nameField.getText().trim();
        if ( name != null && name.length() > 0 ) {

            QueryArgs qargs = null;
            if ( resolverCatalogue != null ) {
                //  Skycat resolver.
                qargs = new BasicQueryArgs( resolverCatalogue );

                // If objectName has spaces we should protect them.
                name = name.replaceAll( " ", "%20" );
                qargs.setId( name );
            }
            final QueryArgs queryArgs = qargs;
            final String objectName = name;

            Thread thread = new Thread( "Name server" )
            {
                public void run()
                {
                    try {
                        if ( queryArgs == null ) {
                            ResolverInfo info =
                                    ResolverInfo.resolve( objectName );
                            WorldCoords coords =
                                    new WorldCoords( info.getRaDegrees(),
                                            info.getDecDegrees() );
                            String[] radec = coords.format();
                            //isLookup=true;
                            raField.setText( radec[0] );
                            decField.setText( radec[1] );
                            nameField.setForeground(Color.black);
                            //isLookup=false;
                         //   queryLine.setPosition(radec[0], radec[1]);
                        }
                        else {
                            QueryResult r =
                                    resolverCatalogue.query( queryArgs );
                            if ( r instanceof TableQueryResult ) {
                                Coordinates coords =
                                        ((TableQueryResult) r).getCoordinates( 0 );
                                if ( coords instanceof WorldCoords ) {
                                    //  Enter values into RA and Dec fields.
                                    String[] radec =
                                            ((WorldCoords) coords).format();
                                    raField.setText( radec[0] );
                                    decField.setText( radec[1] );
                                    // 
                           //         queryLine.setPosition(radec[0], radec[1]);
                                }
                            }
                        }
                    }
                    catch (Exception e) {
                        ErrorDialog.showError( null, e );
                    }
                }
            };

            //  Start the nameserver.
            raField.setText( "" );
            decField.setText( "" );
            thread.start();
        }
    }

    /**
     * Setup the default name servers (SIMBAD and NED) to use to resolve
     * astronomical object names. Note these are just those used in JSky.
     * A better implementation should reuse the JSky classes.
     * <p>
     * XXX refactor these into an XML file external to the application.
     * Maybe switch to the CDS Sesame webservice.
     */
    private void setDefaultNameServers()
    {
        Properties p1 = new Properties();
        p1.setProperty( "serv_type", "namesvr" );
        p1.setProperty( "long_name", "SIMBAD Names via CADC" );
        p1.setProperty( "short_name", "simbad_ns@cadc" );
        p1.setProperty
        ( "url",
                "http://cadcwww.dao.nrc.ca/cadcbin/sim-server?&o=%id" );
        SkycatConfigEntry entry = new SkycatConfigEntry( p1 );
        simbadCatalogue = new SkycatCatalog( entry );

        Properties p2 = new Properties();
        p2.setProperty( "serv_type", "namesvr" );
        p2.setProperty( "long_name", "NED Names" );
        p2.setProperty( "short_name", "ned@eso" );
        p2.setProperty
        ( "url",
                "http://archive.eso.org/skycat/servers/ned-server?&o=%id" );
        entry = new SkycatConfigEntry( p2 );
        nedCatalogue = new SkycatCatalog( entry );
    }

    /**
     * Perform the query to all the currently selected servers.
     */
    public void doQuery()
    {
        //  Get the position. Allow the object name to be passed using
        //  TARGETNAME, useful for solar system objects.
        String ra = raField.getText();
        String dec = decField.getText();
        String objectName = nameField.getText().trim();
        if ( ra == null || ra.length() == 0 ||
                dec == null || dec.length() == 0 ) {

            //  Check for an object name. Need one or the other.
            if ( objectName != null && objectName.length() > 0 ) {
                ra = null;
                dec = null;
            }
            else {
                int n = JOptionPane.showConfirmDialog( this,
                        "You have not supplied " +
                                "a search centre or object " +
                                "name, do you want to proceed?",
                                "No RA or Dec",
                                JOptionPane.YES_NO_OPTION );
                if ( n == JOptionPane.NO_OPTION ) {
                    return;
                }

                //  To be clear.
                ra = null;
                dec = null;
                objectName = null;
            }
        }

        //  And the radius.
        String radiusText = radiusField.getText();
        double radius=0;// = 10.0;
        if ( radiusText != null && radiusText.length() > 0 ) {
            try {
                radius = Double.parseDouble( radiusText );
            }
            catch (NumberFormatException e) {
                ErrorDialog.showError( this, "Radius input error", e );
                return;
            }
        }

        try {
            queryLine.setPosition(ra, dec);
        } catch (NumberFormatException e) {
            ErrorDialog.showError( this, "Position input error", e );
            return;
        }
        
       
        // update serverlist from serverTable class
        final SSAServerList slist=serverTable.getServerList();
        
        //  Create a stack of all queries to perform.
        ArrayList<SSAQuery> queryList = new ArrayList<SSAQuery>();
        
        // SSAP recommended and optional parameters - service will be queried even if not supported
        String [] recParams = {"APERTURE", "SPECRP", "SPATRES", "TIMERES", "SNR", "REDSHIFT", "VARAMPL", 
                "TARGETCLASS", "PUBDID", "CREATORDID", "COLLECTION", "TOP", "MTIME", "MAXREC", "RUNID" };
      
        ArrayList <String>  recommendedParams = new ArrayList<String>();
        for (int i=0;i<recParams.length;i++)
            recommendedParams.add(recParams[i]);
        
    //    ArrayList<String> recomendedParams = new ArrayList<>(Arrays.asList("APERTURE", "SPECRP", "SPATRES", "TIMERES", "SNR", "REDSHIFT", "VARAMPL", 
    //                                                   "TARGETCLASS", "PUBDID", "CREATORDID", "COLLECTION", "TOP", "MTIME", "MAXREC", "RUNID" ));
        
        //serverList = serverTable.getServerList();
        Iterator i = slist.getIterator();

        SSAPRegResource server = null;
        while( i.hasNext() ) {
            server = (SSAPRegResource) i.next();
            if (server != null )
                try {
                    
                    if (serverTable.isServerSelected(server.getShortName())) {

                        SSAQuery ssaQuery =  new SSAQuery( server );
                        // ssaQuery.setServer(server) ; //Parameters(queryLine); // copy the query parameters to the new query
                        ssaQuery.setQuery(queryText.getText());
                        ArrayList<String> extp = ssaQuery.getParamList(queryText.getText()); 
                        if ( extp != null ) {

                            boolean supportsAll = true;
                         //   boolean supportsSome = false;
                            for (int j=0; j<extp.size(); j++) {
                                if (! recommendedParams.contains( extp.get(j)) ) {
                                    // parameter is a service specific parameter - query only ifsuported
                                    supportsAll = supportsAll && paramSupported(server, extp.get(j));
                                }
                            }
                            if (supportsAll )  
                                queryList.add(ssaQuery);
                        } else  //  or the query has no extra parameters
                            queryList.add(ssaQuery);

                    }

                } catch(Exception npe) {
                    ErrorDialog.showError( this, "Exception", npe );
                    npe.printStackTrace();
                }

        }//while

        // Now actually do the queries, these are performed in a separate
        // Thread so we avoid locking the interface.
        if ( queryList.size() > 0 ) {
            processQueryList( queryList );
        }
        else {
            JOptionPane.showMessageDialog( this,
                    "There are no SSA servers currently selected",
                    "No SSA servers", JOptionPane.ERROR_MESSAGE );
        }
    }

    private boolean paramSupported(SSAPRegResource server, String param) {
        
        ArrayList<MetadataInputParameter> mips = (ArrayList<MetadataInputParameter>) server.getMetadata();
        for (int i=0;i<mips.size();i++)
            if (mips.get(i).getName().replace("INPUT:", "").equals(param))
                return true;
        return false;
        
    }
    /**
     * Process a list of URL queries to SSA servers and display the
     * results. All processing is performed in a background Thread.
     */
    protected void processQueryList( ArrayList<SSAQuery> queryList )
    {
        // final serverlist
   
        //  final ArrayList localQueryList = queryList;
        makeResultsDisplay( null );
        
        if (progressFrame != null) {
            progressFrame.closeWindowEvent();
            progressFrame=null;
        }
       // final ProgressPanelFrame 
        progressFrame = new ProgressPanelFrame( "Querying SSAP servers" );
        

        Iterator<SSAQuery> i = queryList.iterator();
        while ( i.hasNext() ) {
            final SSAQuery ssaQuery = i.next();
         

            final ProgressPanel progressPanel = new ProgressPanel( "Querying: " + ssaQuery.getDescription());
            progressFrame.addProgressPanel( progressPanel );

            final SwingWorker worker = new SwingWorker()
            {
                boolean interrupted = false;
                public Object construct() 
                {
                    progressPanel.start();
                    try {
                        runProcessQuery( ssaQuery, progressPanel );
                    }
                    catch (InterruptedException e) {
                        interrupted = true;
                    }
                    return null;
                }

                public void finished()
                {
                    progressPanel.stop();
                    //  Display the results.
                    if ( ! interrupted ) {
                        addResultsDisplay( ssaQuery );
                    }
                }
            };

            progressPanel.addActionListener( new ActionListener()
            {
                public void actionPerformed( ActionEvent e )
                {
                    if ( worker != null ) {
                         worker.interrupt();
                    }
                }
            });

            worker.start();  
        }
    }

    /**
     * Do a query to an SSAP server.
     */
    private void runProcessQuery( SSAQuery ssaQuery, ProgressPanel progressPanel ) throws InterruptedException
    {
        boolean failed = false;
        boolean overflow = false;

        //  We just download VOTables, so avoid attempting to build the other
        //  formats.
        StarTable starTable = null;

        DataLinkParams dataLinkParams = null;
      
        URL queryURL = null;

        logger.info( "Querying: " + queryURL );
        progressPanel.logMessage( ssaQuery.getBaseURL() );
      
        try {             
                queryURL = ssaQuery.getRequestURL();             
                logger.info( "Query string " + queryURL.toString() );
        }   
        catch ( MalformedURLException mue ) {
            progressPanel.logMessage( mue.getMessage() );
            logger.info( "Malformed URL "+queryURL );
            failed = true;
            return;
        }
        catch ( UnsupportedEncodingException uee) {
            progressPanel.logMessage( uee.getMessage() );
            logger.info( "URL Encoding Exception "+queryURL );
            failed = true;
            return;
        }
        
        //  Do the query and get the result as a StarTable. Uses this
        //  method for efficiency as non-result tables are ignored.
        try {
            
            
            URLConnection con =  queryURL.openConnection();
            //  Handle redirects
            if ( con instanceof HttpURLConnection ) {
                int code = ((HttpURLConnection)con).getResponseCode();
                
               
                if ( code == HttpURLConnection.HTTP_MOVED_PERM ||
                     code == HttpURLConnection.HTTP_MOVED_TEMP ||
                     code == HttpURLConnection.HTTP_SEE_OTHER ) {
                    String newloc = con.getHeaderField( "Location" );
                    ssaQuery.setServer(newloc);
                    URL newurl = ssaQuery.getRequestURL();
                    con = newurl.openConnection();
                }
                
            }
           
            con.setConnectTimeout(10 * 1000); // 10 seconds
            con.setReadTimeout(30*1000);
            con.connect();
            
            InputSource inSrc = new InputSource( con.getInputStream() );
                 
            // inSrc.setSystemId( ssaQuery.getBaseURL() );
            inSrc.setSystemId( queryURL.toString());
            
            VOElementFactory vofact = new VOElementFactory();
            
            VOElement voe = DalResourceXMLFilter.parseDalResult(vofact, inSrc);
           
            starTable = DalResourceXMLFilter.getDalResultTable( voe );
            
            // if the VOTable contains datalink service definitions, add to the SSAQuery.
            dataLinkParams = DalResourceXMLFilter.getDalGetServiceElement(voe); 
            if (dataLinkParams != null) {
                ssaQuery.setDataLinkParams( dataLinkParams );
            }

          
            //  Check parameter QUERY_STATUS, this should be set to OK
            //  when the query
            String queryOK = null;
            String queryDescription = null;
            try {
                queryOK = starTable
                        .getParameterByName( "QUERY_STATUS" )
                        .getValueAsString( 100 );
                queryDescription = starTable
                        .getParameterByName( "QUERY_STATUS" )
                        .getInfo().getDescription();
            }
            catch (NullPointerException ne) {
                // Whoops, that's not good, but see what we can do.
                queryOK = "FAILED";
            }
            if ( "OK".equalsIgnoreCase( queryOK ) ) {
                ssaQuery.setStarTable( starTable );
                progressPanel.logMessage( "Done" );
            }
            else if ("OVERFLOW".equalsIgnoreCase( queryOK ) ) {
                ssaQuery.setStarTable( starTable );
                progressPanel.logMessage( queryDescription );
                logger.info( queryDescription);
                overflow=true;
            }
            else {
                //  Some problem with the service, report that.
                progressPanel.logMessage( "Query failed: " + queryOK );
                logger.info( "Query failed: " + queryOK );
                if ( queryDescription != null ) {
                    progressPanel.logMessage( queryDescription );
                    logger.info( queryDescription);
                }
                failed = true;
            }
           
        }
        catch (TableFormatException te) {
            progressPanel.logMessage( te.getMessage() );
            logger.info( ssaQuery.getDescription() + ": " + te.getMessage() );
            failed = true;
        }
        catch (IOException ie) {
            progressPanel.logMessage( ie.getMessage() );
            logger.info( ssaQuery.getDescription() + ": " + ie.getMessage() );
            failed = true;
        }
        catch (Exception ge) {
            //  General exception.
            progressPanel.logMessage( ge.getMessage() );
            logger.info( ssaQuery.getDescription() + ": " + ge.getMessage() );
            failed = true;
        } 

        if ( Thread.interrupted() ) {
            throw new InterruptedException();
        }
        if ( ! failed && ! overflow ) {
            progressPanel.logMessage( "Completed download" );
        }

    } //runProcessQUery
 
    /**
     * Display the results of the queries to the SSA servers. The results can
     * be either a list of SSAQuery instances, or the StarTables themselves
     * (usually these are from a disk-file restoration, not a live query).
     */
    protected void makeResultsDisplay( ArrayList<VOStarTable> tableList )
    {
      
        
        if ( starJTables == null ) {
            starJTables = new ArrayList<StarPopupTable>();
        }

        //  Remove existing tables.
        //resultsPane.removeAll();
        resultsPanel.removeAllResults();
        starJTables.clear();

        if ( tableList != null ) {
            Iterator<VOStarTable> i = tableList.iterator();
            while ( i.hasNext() ) {
                addResultsDisplay( i.next() );
               
            }
        }
    }
    protected synchronized void addResultsDisplay( Object next )
    {
        DescribedValue dValue = null;
        JScrollPane scrollPane = null;
        SSAQuery ssaQuery = null;
        StarPopupTable table = null;
        StarTable starTable = null;
        DataLinkParams  dataLinkParams = null;
        String shortName = null;
     
        //boolean hasParams = false;
       
        ImageIcon cutImage = new ImageIcon( ImageHolder.class.getResource("smallcutter.gif") );
   
        if ( next instanceof SSAQuery && next != null ) {
            ssaQuery = (SSAQuery) next; 
            starTable = ssaQuery.getStarTable();
            // check for duplicate pubdid and different mimetypes
            // !! assume for now that tables are sorted by pubdid - change later !!!!
            // make one line
        
            dataLinkParams = ssaQuery.getDataLinkParams(); // get the data link services information
            shortName = ssaQuery.getDescription();
            if ( starTable != null ) {
            String baseurl = ssaQuery.getBaseURL();
                try {
                    starTable.setURL(new URL(baseurl));
                } catch (MalformedURLException e) {
                    logger.info( "Malformed base URL for " + baseurl );
                } 
            }
            
        }
        else if ( next instanceof StarTable) {
            starTable = (StarTable) next;
                
            dValue = starTable.getParameterByName( "ShortName" );
            if ( dValue == null ) {
                shortName = starTable.getName();
            }
            else {
                shortName = (String)dValue.getValue();
            }
           
        }
        else {
            logger.info( "Couldn't handle: " + next );
        }
        if ( starTable != null ) { 
            //  Check if table has rows, if not skip.
            int nrows = (int) starTable.getRowCount();
            if (  nrows > 0 ) {
                table = new StarPopupTable( starTable, true );
                table.rearrange();
                //scrollPane = new JScrollPane( table );
                table.setComponentPopupMenu(specPopupMenu);
              //  scrollPane.setPreferredSize(new Dimension(600,400));
                
                if (dataLinkParams != null) { // if datalink services are present, create a frame
                    
                    if ( dataLinkFrame == null ) {
                         dataLinkFrame = new DataLinkQueryFrame();
                    } 
                    
                    dataLinkFrame.addServer(shortName, dataLinkParams);  // associate this datalink service information to the current server
                    resultsPanel.enableDataLink(dataLinkFrame);
                    //dataLinkButton.setEnabled(true);
                    //dataLinkButton.setVisible(true);
                    //resultsPane.addTab( shortName, cutImage, scrollPane );
                    resultsPanel.addTab(shortName, cutImage, table );
                }
                else resultsPanel.addTab( shortName, table );
                starJTables.add( table );

                //  Set widths of columns.
                if ( nrows >= 1 ) {
                    nrows = ( nrows > 5 ) ? 5 : nrows;
                    table.configureColumnWidths( 200, nrows );
                }

                //  Double click on row means load just that spectrum.
<<<<<<< HEAD
                table.addMouseListener( this );
                table.addMouseListener( binFITSTransmitter );
                table.addMouseListener( voTableTransmitter );
=======
                table.addMouseListener( resultsPanel );
>>>>>>> 6d68e487
            }
        }
    }

       
    /**
     * Deselect all spectra in the visible table, or deselect all tables.
     */
    protected void deselectSpectra( boolean all, Component c )
    {
        if (starJTables == null)  // avoids NPE if no results are present
            return;
        if ( all ) {
            //  Visit all the tabbed StarJTables.
            Iterator<StarPopupTable> i = starJTables.iterator();
            while ( i.hasNext() ) {
                i.next().clearSelection();
            }
        }
        else {
            //Component c = resultsPane.getSelectedComponent();
            if ( c != null ) {
                JScrollPane sp = (JScrollPane) c;
                StarJTable table = (StarJTable ) sp.getViewport().getView();
                table.clearSelection();
            }
        }
    }



    /**
     * Get the main SPLAT browser to download and display spectra.
     * <p>
     * spectrum from a row in a given table. If table is null, then the
     * selected parameter determines the behaviour of all or just the selected
     * spectra.
     */
    protected void displaySpectra( boolean selected, boolean display,
            StarJTable table, int row )
    {
        //  List of all spectra to be loaded and their data formats and short
        //  names etc.
        List<Props> specList = getSpectraAsList(selected, table, row);

        if (specList == null) {
        	return; // avoids NPE if no results are present
        }
        
        //  If we have no spectra complain and stop.
        if ( specList.size() == 0 ) {
            String mess;
            if ( selected ) {
                mess = "There are no spectra selected";
            }
            else {
                mess = "No spectra available";
            }
            JOptionPane.showMessageDialog( this, mess, "No spectra",
                    JOptionPane.ERROR_MESSAGE );
            return;
        }

        //  And load and display...
        SpectrumIO.Props[] propList = new SpectrumIO.Props[specList.size()];
        specList.toArray( propList );
        
        // check for authentication
        for (int p=0; p<propList.length; p++ ) {
            URL url=null;
            try {
                 url = new URL(propList[p].getSpectrum());
                 logger.info("Spectrum URL"+url);
                 System.out.println("and146: loading: " + propList[p].getSpectrum());
            } catch (MalformedURLException mue) {
                logger.info(mue.getMessage());
            }
        }

        browser.threadLoadSpectra( propList, display );
        browser.toFront();
    }
    
    public List<Props> getSpectraAsList(boolean selected) {
    	return getSpectraAsList(selected, null, -1);
    }
    
    private List<Props> getSpectraAsList(boolean selected,
            StarJTable table, int row) {
    	//  List of all spectra to be loaded and their data formats and short
        //  names etc.
        ArrayList<Props> specList = new ArrayList<Props>();
     
        
        if ( table == null ) { 
            
            if (starJTables == null)  // avoids NPE if no results are present
                return null;
            //  Visit all the tabbed StarJTables.
            Iterator<StarPopupTable> i = starJTables.iterator();
            while ( i.hasNext() ) {
                extractSpectraFromTable( i.next(), specList,
                        selected, -1 );
            }
        }
        else {
            extractSpectraFromTable( table, specList, selected, row );
        }
        
        return specList;
    }
    
    /**
     * Extract all the links to spectra for downloading, plus the associated
     * information available in the VOTable. Each set of spectral information
     * is used to populated a SpectrumIO.Prop object that is added to the
     * specList list.
     * <p>
     * Can return the selected spectra, if requested, otherwise all spectra
     * are returned or if a row value other than -1 is given just one row.
     * @throws SplatException 
     */ 
    private void extractSpectraFromTable( StarJTable starJTable,
            ArrayList<Props> specList,
            boolean selected,
            int row )
    {
        int[] selection = null;
        
        HashMap< String, String > dataLinkQueryParams = null;
        String idSource = null;
        String accessURL = null;
        if ( dataLinkFrame != null && dataLinkFrame.isVisible() ) {
            dataLinkQueryParams = dataLinkFrame.getParams();
            idSource = dataLinkFrame.getIDSource(); 
            accessURL = dataLinkFrame.getAccessURL();
        }
       
        
        //  Check for a selection if required, otherwise we're using the given
        //  row.
        if ( selected && row == -1 ) {
            selection = starJTable.getSelectedRows();
        }
        else if ( row != -1 ) {
            selection = new int[1];
            selection[0] = row;
        }

        // Only do this if we're processing all rows or we have a selection.
        if ( selection == null || selection.length > 0 ) {
            StarTable starTable = starJTable.getStarTable();

            //  Check for a column that contains links to the actual data
            //  (XXX these could be XML links to data within this
            //  document). The signature for this is an UCD of DATA_LINK,
            //  or a UTYPE of Access.Reference.
            int ncol = starTable.getColumnCount();
            int linkcol = -1;
            int typecol = -1;
            int producttypecol = -1;
            int namecol = -1;
            int axescol = -1;
            int specaxiscol = -1;
            int fluxaxiscol = -1;
            int unitscol = -1;
            int specunitscol = -1;
            int fluxunitscol = -1;
            int fluxerrorcol = -1;
            int pubdidcol=-1;
            int idsrccol=-1;
            int specstartcol=-1;
            int specstopcol=-1;
            int timecol=-1;
            int timeunitscol=-1;
            
            ColumnInfo colInfo;
            String ucd;
            String utype;
            String dataLinkRequest="";
            
            for( int k = 0; k < ncol; k++ ) {
                colInfo = starTable.getColumnInfo( k );
                ucd = colInfo.getUCD();
              
                //  Old-style UCDs for backwards compatibility.
                if ( ucd != null ) {
                    ucd = ucd.toLowerCase();
                    if ( ucd.equals( "data_link" ) ) {
                        linkcol = k;
                    }
                    else if ( ucd.equals( "vox:spectrum_format" ) ) {
                        typecol = k;
                    }
                    else if ( ucd.equals( "vox:image_title" ) ) {
                        namecol = k;
                    }
                    else if ( ucd.equals( "vox:spectrum_axes" ) ) {
                        axescol = k;
                    }
                    else if ( ucd.equals( "vox:spectrum_units" ) ) {
                        unitscol = k;
                    }
                }

                //  Version 1.0 utypes. XXX not sure if axes names
                //  are in columns or are really parameters. Assume
                //  these work like the old-style scheme and appear in
                //  the columns.
                utype = colInfo.getUtype();
                if ( utype != null ) {
                    utype = utype.toLowerCase();
                    if ( utype.endsWith( "access.reference" ) ) {
                        linkcol = k;
                    }
                    else if ( utype.endsWith( "access.format" ) ) {
                        typecol = k;
                    }
                    else if ( utype.endsWith( "target.name" ) ) {
                        namecol = k;
                    }
                    else if ( utype.endsWith( "char.spectralaxis.name" ) ) {
                        specaxiscol = k;
                    }
                    else if ( utype.endsWith( "char.spectralaxis.unit" ) ) {
                        specunitscol = k;
                    }
                    else if ( utype.endsWith( "char.fluxaxis.name" ) ) {
                        fluxaxiscol = k;
                    }
                    else if ( utype.endsWith( "char.fluxaxis.accuracy.staterror" ) ) {
                        fluxerrorcol = k;
                    }
                    else if ( utype.endsWith( "char.fluxaxis.unit" ) ) {
                        fluxunitscol = k;
                    }
                    else if ( utype.endsWith( "Curation.PublisherDID" ) ) {
                        pubdidcol = k;
                    }
                    else if ( utype.endsWith( "char.spectralAxis.coverage.bounds.start" ) ) {
                        specstartcol = k;
                    }
                    else if ( utype.endsWith( "char.spectralAxis.coverage.bounds.stop" ) ) {
                        specstopcol = k;
                    }
                }
                if (colInfo.getName().equals("ssa_pubDID"))
                    pubdidcol = k;
                if (colInfo.getName().equals(idSource))
                    idsrccol = k;
                if (colInfo.getName().equals("ssa_producttype"))
                	producttypecol = k;
                
            } // for
            
            if (idsrccol != -1  && dataLinkQueryParams != null ) { // check if datalink parameters are present
                 
                if ( ! dataLinkQueryParams.isEmpty() ) {                   
                    for (String key : dataLinkQueryParams.keySet()) {
                        String value = dataLinkQueryParams.get(key);
                                if (value != null && value.length() > 0) {
                                    try {//
                                           
                                            if (! key.equals("IDSource") && ! (key.equals("AccessURL"))) {
                                                dataLinkRequest+="&"+key+"="+URLEncoder.encode(value, "UTF-8");
                                            }
                                       
                                    } catch (UnsupportedEncodingException e) {
                                        // TODO Auto-generated catch block
                                        e.printStackTrace();
                                    }                                     
                                }
                    }
                }
            }
           
        
            //  If we have a DATA_LINK column, gather the URLs it contains
            //  that are appropriate.
            if ( linkcol != -1 ) {
                RowSequence rseq = null;
                SpectrumIO.Props props = null;
                String value = null;
                String[] axes;
                String[] units;
                try {
                    if ( ! selected && selection == null ) {
                        //  Using all rows.
                        rseq = starTable.getRowSequence();
                        while ( rseq.next() ) {
                            value = ( (String) rseq.getCell( linkcol ).toString() );
                            value = value.trim();
                            props = new SpectrumIO.Props( value );
                            if ( typecol != -1 ) {
                                value = ((String)rseq.getCell( typecol ).toString() );
                                if ( value != null ) {
                                    value = value.trim();
                                    props.setType( SpecDataFactory.mimeToSPLATType( value ) );
                                }
                            }
                            if ( producttypecol != -1 ) {
                                value = ((String)rseq.getCell( producttypecol ).toString() );
                                if ( value != null ) {
                                    value = value.trim();
                                    props.setObjectType(SpecDataFactory.productTypeToObjectType(value));
                                }
                            }//while
                            if ( namecol != -1 ) {
                                value = ( (String)rseq.getCell( namecol ).toString() );
                                if ( value != null ) {
                                    value = value.trim();
                                    props.setShortName( value );
                                }
                            }

                            if ( axescol != -1 ) {

                                //  Old style column names.
                                value = ( (String)rseq.getCell( axescol ).toString() );
                                if ( value != null ) {
                                    value = value.trim();
                                    axes = value.split("\\s");
                                    props.setCoordColumn( axes[0] );
                                    props.setDataColumn( axes[1] );
                                    if ( axes.length == 3 ) {
                                        props.setErrorColumn( axes[2] );
                                    }
                                }
                            } // if axescol !- 1
                            else {

                                //  Version 1.0 style.
                                if ( specaxiscol != -1 ) {
                                    value = (String)rseq.getCell(specaxiscol).toString();
                                    props.setCoordColumn( value );
                                }
                                if ( fluxaxiscol != -1 ) {
                                    value = (String)rseq.getCell(fluxaxiscol).toString();
                                    props.setDataColumn( value );
                                }
                                if ( fluxerrorcol != -1 ) {
                                    value = (String)rseq.getCell(fluxerrorcol).toString();
                                    props.setErrorColumn( value );
                                }
                            } //else 

                            if ( unitscol != -1 ) {

                                //  Old style column names.
                                value = ( (String)rseq.getCell( unitscol ).toString() );
                                if ( value != null ) {
                                    value = value.trim();
                                    units = value.split("\\s");
                                    props.setCoordUnits( units[0] );
                                    props.setDataUnits( units[1] );
                                    //  Error must have same units as data.
                                }
                            }
                            else {

                                //  Version 1.0 style.
                                if ( specunitscol != -1 ) {
                                    value = (String)rseq.getCell(specunitscol).toString();
                                    props.setCoordUnits( value );
                                }
                                if ( fluxunitscol != -1 ) {
                                    value = (String)rseq.getCell(fluxunitscol).toString();
                                    props.setDataUnits( value );
                                }
                            }
                         
                            if (idsrccol != -1  && dataLinkQueryParams != null) { 
                                
                                if (! dataLinkQueryParams.isEmpty()) { 
                                   props.setIdValue(rseq.getCell(idsrccol).toString());
                                   props.setIdSource(idSource);
                                   props.setDataLinkRequest(dataLinkRequest);
                                   props.setServerURL(dataLinkQueryParams.get("AccessURL"));
                                   String format = dataLinkQueryParams.get("FORMAT");
                                   if (format != null && format != "") {
                                       props.setDataLinkFormat(format);
<<<<<<< HEAD
                                       props.setType(specDataFactory.mimeToSPLATType( format ));
                                       //props.setObjectType(SpecDataFactory.mimeToObjectType(format));
=======
                                       props.setType(SpecDataFactory.mimeToSPLATType( format ));
>>>>>>> 6d68e487
                                   }
                                }
                            }
                            specList.add( props );
                        } //while
                    } // if selected
                    else {
                        //  Just using selected rows. To do this we step
                        //  through the table and check if that row is the
                        //  next one in the selection (the selection is
                        //  sorted).
                        rseq = starTable.getRowSequence();
                        int k = 0; // Table row
                        int l = 0; // selection index
                        while ( rseq.next() ) {
                            if ( k == selection[l] ) {

                                // Store this one as matches selection.
                                if (rseq.getCell( linkcol ) != null)                                      
                                    value = ( (String)rseq.getCell( linkcol ).toString() );
                                if (value != null ) {         
                                    value = value.trim();
                                    props = new SpectrumIO.Props( value );
                                } 
                                if ( typecol != -1 ) {
                                    value = null;
                                    Object obj = rseq.getCell(typecol);
                                    if (obj != null) 
                                        value =((String)rseq.getCell(typecol).toString());
                                    if ( value != null ) {
                                        value = value.trim();
                                        props.setType( SpecDataFactory.mimeToSPLATType( value ) );
                                    }
                                }
                                if ( producttypecol != -1 ) {
                                	value = null;
                                    Object obj = rseq.getCell(producttypecol);
                                    if (obj != null) 
                                        value =((String)rseq.getCell(producttypecol).toString());
                                    if ( value != null ) {
                                        value = value.trim();
                                        props.setObjectType(SpecDataFactory.productTypeToObjectType(value));
                                    }
                                }
                                if ( namecol != -1 ) {
                                    value = null;
                                    Object obj = rseq.getCell(namecol);
                                    if (obj != null) 
                                    value = ((String)rseq.getCell( namecol ).toString());
                                    if ( value != null ) {
                                        value = value.trim();
                                        props.setShortName( value );
                                    }
                                }
                                if ( axescol != -1 ) {
                                    value = null;
                                    Object obj = rseq.getCell(axescol);
                                    if (obj != null) 
                                        value = ((String)obj.toString());
                                    
                                    if (value != null ) {
                                         value = value.trim();
                                        axes = value.split("\\s");
                                        props.setCoordColumn( axes[0] );
                                        props.setDataColumn( axes[1] );
                                    }
                                }
                                if ( unitscol != -1 ) {
                                    value = null;
                                    Object obj = rseq.getCell(unitscol);
                                    if (obj != null) 
                                        value = ((String)rseq.getCell(unitscol).toString());
                                    if ( value != null ) {
                                        units = value.split("\\s");
                                        props.setCoordUnits( units[0] );
                                        props.setDataUnits( units[1] );
                                    }
                                }
                              
                                if (idsrccol != -1  && dataLinkQueryParams != null) {  
                                    
                                    if (! dataLinkQueryParams.isEmpty()) { 
                                        props.setIdValue(rseq.getCell(idsrccol).toString());
                                        props.setIdSource(idSource);
                                       props.setDataLinkRequest(dataLinkRequest);
                                      // props.setServerURL(dataLinkQueryParam.get("AccessURL"));
                                       props.setServerURL(accessURL);
                                       String format = dataLinkQueryParams.get("FORMAT");
                                       if (format != null && format != "") {
                                           props.setDataLinkFormat(format);
<<<<<<< HEAD
                                           props.setType(specDataFactory.mimeToSPLATType( format ) );
                                           //props.setObjectType(SpecDataFactory.mimeToObjectType(format));
=======
                                           props.setType(SpecDataFactory.mimeToSPLATType( format ) );
>>>>>>> 6d68e487
                                       }
                                    }
                                }
                                specList.add( props );

                                //  Move to next selection.
                                l++;
                                if ( l >= selection.length ) {
                                    break;
                                }
                            }
                            k++;
                        }
                    } // if selected
                } // try
                catch (IOException ie) {
                    ie.printStackTrace();
                }
                catch (NullPointerException ee) {
                    ErrorDialog.showError( this, "Failed to parse query results file", ee );
                }
                finally {
                    try {
                        if ( rseq != null ) {
                            rseq.close();
                        }
                    }
                    catch (IOException iie) {
                        // Ignore.
                    }
                }
            }// if linkcol != -1
        } 
    }

    /**
     *  Restore a set of previous query results that have been written to a
     *  VOTable. The file name is obtained interactively.
     */
    public void readQueryFromFile()
    {
        initFileChooser();
        int result = fileChooser.showOpenDialog( this );
        if ( result == JFileChooser.APPROVE_OPTION ) {
            File file = fileChooser.getSelectedFile();
            try {
                readQuery( file );
            }
            catch (SplatException e) {
                ErrorDialog.showError( this, e );
            }
        }
    }

    /**
     *  Restore a set of query results from a File. The File should have the
     *  results written previously as a VOTable, with a RESOURCE containing
     *  the various query results as TABLEs.
     */
    protected void readQuery( File file )
            throws SplatException
            {
           
        
        VOElement rootElement = null;
        try {
            rootElement = new VOElementFactory().makeVOElement( file );
        }
        catch (Exception e) {
            throw new SplatException( "Failed to open query results file", e );
        }

        //  First element should be a RESOURCE.
        VOElement[] resource = rootElement.getChildren();
        VOStarTable table = null;
        ArrayList<VOStarTable> tableList = new ArrayList<VOStarTable>();
        String tagName = null;
        for ( int i = 0; i < resource.length; i++ ) {
            tagName = resource[i].getTagName();
            if ( "RESOURCE".equals( tagName ) ) {

                //  Look for the TABLEs.
                VOElement child[] = resource[i].getChildren();
                for ( int j = 0; j < child.length; j++ ) {
                    tagName = child[j].getTagName();
                    if ( "TABLE".equals( tagName ) ) {
                        try {
                            table = new VOStarTable( (TableElement) child[j] );
                            
                        }
                        catch (IOException e) {
                            throw new SplatException( "Failed to read query result", e );
                        }
                        tableList.add( table );
                    }
                }
            }
        }
        if ( tableList.size() > 0 ) {
            makeResultsDisplay( tableList );
        }
        else {
            throw new SplatException( "No query results found" );
        }
     }

    /**
     *  Interactively get a file name and save current query results to it as
     *  a VOTable.
     */
    public void saveQueryToFile()
    {
        if ( starJTables == null || starJTables.size() == 0 ) {
            JOptionPane.showMessageDialog( this,
                    "There are no queries to save",
                    "No queries", JOptionPane.ERROR_MESSAGE );
            return;
        }

        initFileChooser();
        int result = fileChooser.showSaveDialog( this );
        if ( result == JFileChooser.APPROVE_OPTION ) {
            File file = fileChooser.getSelectedFile();
            try {
                saveQuery( file );
            }
            catch (SplatException e) {
                ErrorDialog.showError( this, e );
            }
        }
    }

    /**
     *  Save current query to a File, writing the results as a VOTable.
     */
    protected void saveQuery( File file )
            throws SplatException
     {
        BufferedWriter writer = null;
/*        XMLEncoder xmlwriter = null;
        String path = file.getPath();
        String name = file.getName();
        int index = name.lastIndexOf(".");
        if ( String ext name.last
        path.replace(ext, "_dl"+ext);*/
       // File dlfile = new File();
        try {
            writer = new BufferedWriter( new FileWriter( file ) );
 //           xmlwriter = new XMLEncoder( new )
        }
        catch (IOException e) {
            throw new SplatException( e );
        }
        saveQuery(writer);
      /*  try {
            writer.close();
        }
        catch (IOException e) {
          throw new SplatException( e );
        }*/
      //  saveDatalinkParams(writer);
     }

    /**
     *  Save current query results to a BufferedWriter. The resulting document
     *  is a VOTable with a RESOURCE that contains a TABLE for each set of
     *  query results.
     */
    protected void saveQuery( BufferedWriter writer )
            throws SplatException
            {

        String xmlDec = VOTableWriter.DEFAULT_XML_DECLARATION;
    
        try {
            writer.write( xmlDec );
            writer.newLine();
            writer.write( "<VOTABLE version=\"1.1\"" );
            writer.newLine();
            writer.write( "xmlns:xsi=\"http://www.w3.org/2001/XMLSchema-instance\"" );
            writer.newLine();
            writer.write( "xsi:schemaLocation=\"http://www.ivoa.net/xml/VOTable/v1.1\"" );
            writer.newLine();
            writer.write( "xmlns=\"http://www.ivoa.net/xml/VOTable/v1.1\">" );
            writer.newLine();
            writer.write( "<RESOURCE>" );
            writer.newLine();

            StarJTable starJTable = null;
            StarTable table = null;
            VOSerializer serializer = null;
           
            Iterator<StarPopupTable> i = starJTables.iterator();

            while ( i.hasNext() ) {
                starJTable = i.next();
                table = starJTable.getStarTable();
                //String name = table.getName();
                int n = table.getColumnCount();
                for ( int j = 0; j < n; j++ ) {
                    ColumnInfo ci = table.getColumnInfo( j );
                    ci.setAuxDatum( new DescribedValue( VOStarTable.ID_INFO, null ) );
                }
                serializer = VOSerializer.makeSerializer( DataFormat.TABLEDATA, table );
                serializer.writeInlineTableElement( writer );
                
                
            }
            writer.write( "</RESOURCE>" );
            writer.newLine();
            saveDataLinkParams(writer);
            writer.write( "</VOTABLE>" );
            writer.newLine();
            writer.close();
            
        }
        catch (IOException e) {
            throw new SplatException( "Failed to save queries", e );
        }
    }
    
    protected void saveDataLinkParams( BufferedWriter writer ) throws IOException 
    {
        
        String [] servers = dataLinkFrame.getServers();
        for (int i=0;i<servers.length; i++) {
            DataLinkParams dlp = dataLinkFrame.getServerParams(servers[i]);
            dlp.writeParamToFile(writer, servers[i]);
            
        } 

    }

    /**
     * Return a StarTable of the currently selected tab of query results.
     */
    public StarTable getCurrentTable()
    {
        if ( starJTables != null && starJTables.size() > 0 ) {
            int index = resultsPane.getSelectedIndex();
            if ( index > -1 ) {
                StarJTable jTable = starJTables.get( index );
                return jTable.getStarTable();
            }
        }
        return null;
    }

    /**
     * Initialise the file chooser to have the necessary filters.
     */
    protected void initFileChooser()
    {
        if ( fileChooser == null ) {
            fileChooser = new BasicFileChooser( false );
            fileChooser.setMultiSelectionEnabled( false );

            //  Add a filter for XML files.
            BasicFileFilter xmlFileFilter =
                    new BasicFileFilter( "xml", "XML files" );
            fileChooser.addChoosableFileFilter( xmlFileFilter );

            //  But allow all files as well.
            fileChooser.addChoosableFileFilter
            ( fileChooser.getAcceptAllFileFilter() );
        }
    }

    /**
     * Set the proxy server and port.
     */
    protected void showProxyDialog()
    {
        if ( proxyWindow == null ) {
            ProxySetupFrame.restore( null );
            proxyWindow = new ProxySetupFrame();
        }
        proxyWindow.setVisible( true );
    }

    /**
     *  Close the window.
     */
    protected void closeWindowEvent()
    {
       
        Utilities.saveFrameLocation( this, prefs, "SSAQueryBrowser" );
        this.dispose();
    }

    /**
     * Configure the SSA servers.
     *
    protected void showServerWindow()
    {
        if ( serverWindow == null ) {
            serverWindow = new SSAServerFrame( serverList );
        }
        serverWindow.setVisible( true );
    }
    */
    public static void main( String[] args )
    {
        try {
            SSAQueryBrowser b =
                    new SSAQueryBrowser( new SSAServerList(), null );
            b.pack();
            b.setVisible( true );
        }
        catch (Exception e) {
            e.printStackTrace();
        }
    }

    //
    // ActionListener interface.
    //
    public void actionPerformed( ActionEvent e )
    {
        Object source = e.getSource();
        //String cmd = e.getActionCommand();

        if ( source.equals( goButton ) ) {
            {
                if (dataLinkFrame != null) 
                    dataLinkFrame.setVisible(false);
                resultsPanel.deactivateDataLinkSupport(); 
                resultsPanel.removeDataLinkButton();
                doQuery();
               
            }        
            return;
        } 
        if ( source.equals( clearButton ) ) {
 
            double defaultRadius=10.0;
            raField.setText("");
            decField.setText("");
            nameField.setText("");
            radiusField.setText(Double.toString(defaultRadius));//default value
            lowerBandField.setText("");
            lowerTimeField.setText("");
            upperTimeField.setText("");
            queryLine = new SSAQuery("<SERVER>");
            queryLine.setRadius(defaultRadius);
            updateQueryText();

            return;
        } 
        if ( source.equals( nameLookup ) /*|| source.equals( nameField ) */) {
           
            resolveName();
           
            return;
        } 
           
        if (source.equals(raField) || source.equals(decField) || source.equals(nameField)) {

                //  Get the position. Allow the object name to be passed using
                //  TARGETNAME, useful for solar system objects.
                String ra = raField.getText();
                String dec = decField.getText();
                String objectName = nameField.getText();
                if ( ra == null || ra.length() == 0 ||
                        dec == null || dec.length() == 0 ) {

                    //  Check for an object name. Need one or the other.
                    if ( objectName != null && objectName.length() > 0 ) {
                        ra = null;
                        dec = null;
                    }
                    else { 
                        //  To be clear.
                        ra = null;
                        dec = null;
                        objectName = null;
                    }
                }
                try {
                    queryLine.setPosition( ra, dec );
                    } catch (NumberFormatException nfe) {
                        ErrorDialog.showError( this, "Cannot understand this value", nfe );
                        return;
                    }
                queryLine.setTargetName(objectName);
                try {
                    queryText.setText(queryLine.getQueryURLText());
                } catch (UnsupportedEncodingException e1) {
                // TODO Auto-generated catch block
                    e1.printStackTrace();
                }
                return;   
            }
            if ( source.equals( radiusField )  ) {
            
                String radiusText = radiusField.getText();
                double radius = 0.0;
                if ( radiusText != null && radiusText.length() > 0 ) {
                    try {
                        radius = Double.parseDouble( radiusText );
                    }
                    catch (NumberFormatException e1) {
                        ErrorDialog.showError( this, "Cannot understand radius value", e1);                         
                        return;
                    }
                }
                queryLine.setRadius(radius);
            
                try {
                    queryText.setText(queryLine.getQueryURLText());
                } catch (UnsupportedEncodingException e1) {
                // TODO Auto-generated catch block
                    e1.printStackTrace();
                }
                return;            
            }
            if ( source.equals( maxRecField )  ) {
                
                String maxrecText = maxRecField.getText();
                int maxrec = 0;
                if ( maxrecText != null && maxrecText.length() > 0 ) {
                    try {
                        maxrec = Integer.parseInt(maxrecText);
                    }
                    catch (NumberFormatException e1) {
                        ErrorDialog.showError( this, "Cannot understand maxrec value", e1);                         
                        return;
                    }
                }
                queryLine.setMaxrec(maxrec);
            
                try {
                    queryText.setText(queryLine.getQueryURLText());
                } catch (UnsupportedEncodingException e1) {
                // TODO Auto-generated catch block
                    e1.printStackTrace();
                }
                return;            
            }
            //  Spectral bandpass. These should be in meters. XXX allow other
            //  units and do the conversion.
            if (  source.equals( lowerBandField ) || source.equals( upperBandField )) {
                 
                String lowerBand = lowerBandField.getText();
                if ( "".equals( lowerBand ) ) {
                    lowerBand = null;
                }
                String upperBand = upperBandField.getText();
                if ( "".equals( upperBand ) ) {
                    upperBand = null;
                }
                  queryLine.setBand(lowerBand, upperBand);
                  try {
                      queryText.setText(queryLine.getQueryURLText());
                  } catch (UnsupportedEncodingException e1) {
                  // TODO Auto-generated catch block
                      e1.printStackTrace();
                  }
                  return;            
            }
           
            if (  source.equals( upperTimeField ) || source.equals( lowerTimeField ))  {
                
                String lowerTime = lowerTimeField.getText();
                if ( "".equals( lowerTime ) ) {
                    lowerTime = null;
                }
                String upperTime = upperTimeField.getText();
                if ( "".equals( upperTime ) ) {
                    upperTime = null;
                }
                  queryLine.setTime(lowerTime, upperTime);
                  try {
                      queryText.setText(queryLine.getQueryURLText());
                  } catch (UnsupportedEncodingException e1) {
                  // TODO Auto-generated catch block
                      e1.printStackTrace();
                  }
                  return;            
            }
            if ( source.equals(formatList)) {
                   
                    try {
                        queryLine.setFormat(formatList.getSelectedItem().toString());
                        queryText.setText(queryLine.getQueryURLText());
                    } catch (UnsupportedEncodingException e1) {
                        // TODO Auto-generated catch block
                        e1.printStackTrace();
                    }
                
                return;     
            }
            if ( source.equals(wlcalibList)) {
                
                    queryLine.setWaveCalib(wlcalibList.getSelectedItem().toString());
                    try {
                        queryText.setText(queryLine.getQueryURLText());
                    } catch (UnsupportedEncodingException e1) {
                        // TODO Auto-generated catch block
                        e1.printStackTrace();
                    }
                
                return;     
            }
            if ( source.equals(flcalibList)) {
            
                    queryLine.setFluxCalib(flcalibList.getSelectedItem().toString());
                    try {
                        queryText.setText(queryLine.getQueryURLText());
                    } catch (UnsupportedEncodingException e1) {
                        // TODO Auto-generated catch block
                        e1.printStackTrace();
                    }
                
                return;     
            }
                                 
        if ( source.equals( selectAllParamsButton ) ) 
        {
            metaPanel.selectAll();
          
            return;
        } 
        if ( source.equals( deselectAllParamsButton ) ) 
        {
            
            metaPanel.deselectAll();
           // metaPanel.removeSelectedMetadata();
        
            return;
        } 


    }


    /**
     * Event listener 
     * 
     */
    public void propertyChange(PropertyChangeEvent pvt)
    {
        // trigger a metadata update if metadata has been added
        if (pvt.getPropertyName().equals("changeQuery")) {
            updateQueryText();
        }
        else if (pvt.getPropertyName().equals("changedValue")) {
            serverList = serverTable.getServerList();
            serverList.addMetadata((MetadataInputParameter) pvt.getNewValue()); 
            serverTable.setServerList(serverList);
            updateQueryText(); 
        }
            // update if the server list has been modifyed at ssaservertable (for example, new registry query)
        else if (pvt.getPropertyName().equals("changeServerlist")) {
            serverList = serverTable.getServerList();
            queryCustomParameters();
            updateParameters();
            metaPanel.updateUI();
            try {
                serverList.saveServers();
            } catch (SplatException e) {
                logger.info("serverList backup failed"+e.getMessage());
            }
 
        }
        else if (pvt.getPropertyName().equals("selectionChanged")) {
            updateQueryText();
            updateParameters();
            metaPanel.updateUI();
        }
       
    }
    
    private void updateQueryText() {
        
        if (metaPanel != null)
            extendedQueryText=metaPanel.getParamsQueryString(); 
           
            try {
                String txt = queryLine.getQueryURLText() + extendedQueryText;
                queryText.setText(txt /*queryLine.getQueryURLText() + extendedQueryText */);
                txt = null;
                
            } catch (Exception e) {
                // TODO Auto-generated catch block
                e.printStackTrace();
            }           
    }

    /**
     * showParameters
     * shows a list of optional metadata parameters that can be added to the query.
     * 
     */
    private void showParameters() 
    {
        // check serverlist (selected servers!!)
        // update serverlist
        //serverList = serverTable.getServerList();
       // ArrayList<String> parameters = new ArrayList();
        Iterator srv=serverList.getIterator();
        while ( srv.hasNext() ) {    
            SSAPRegResource server = (SSAPRegResource) srv.next();
            if (serverTable.isServerSelected(server.getShortName())) {
                    metaPanel.addParams((ArrayList<MetadataInputParameter>) server.getMetadata());
            }
        }            
        metaPanel.setVisible(true);
        metaPanel.repaint();
          
    }
    
    /**
     * updateParameters
     * updates the list of optional metadata parameters that can be added to the query.
     * 
     */
    private void updateParameters() {
        if (serverTable.getSelectionCount() == 1)
            metaPanel.removeAll();
        showParameters();
    }
    /**
     * Customize metadata parameters
     * Read metadata from pre-stored file
     */
    private void restoreCustomParameters() 
    {
        HashMap<String, MetadataInputParameter> params = null;
        try {
           metaPanel.restoreParams();
           params = metaPanel.getParams();
        } catch (IOException e) {
            // TODO Auto-generated catch block
            e.printStackTrace();
        } catch (ClassNotFoundException e) {
            // TODO Auto-generated catch block
            e.printStackTrace();
        }
     //   if (params != null) 
     //       createRelation();//params);
        
    } // readcustomParameters
    


    /**
     * Customize metadata parameters
     * Query metadata from known servers to retrieve all possible parameters. Every
     * query is performed in a different thread, which will perform the query and
     * update the parameter table
     */
    private void queryCustomParameters() 
    {
        int nrServers = serverList.getSize();
        final WorkQueue workQueue = new WorkQueue(nrServers);
    
        final ProgressPanelFrame metadataProgressFrame = new ProgressPanelFrame( "Querying Metadata" );

        Iterator i = serverList.getIterator();

        while( i.hasNext() ) {

            final SSAPRegResource server = (SSAPRegResource) i.next();
            final ProgressPanel metadataProgressPanel = new ProgressPanel( "Querying: " + server.getShortName());
            metadataProgressFrame.addProgressPanel( metadataProgressPanel );
            //final MetadataQueryWorker queryWorker  = new MetadataQueryWorker(server, workQueue);
            final MetadataQueryWorker queryWorker  = new MetadataQueryWorker(workQueue, server, metadataProgressPanel);
            queryWorker.start();
            final MetadataProcessWorker processWorker  = new MetadataProcessWorker(workQueue);           
            processWorker.start();

        }// while

    } // customParameters

    /**
     * Metadata Query worker class makes the query, adds resulting metadata to the queue, notify the metadata process worker 
     * @author  mm
     */

    class MetadataQueryWorker extends SwingWorker 
    {
        URL queryURL=null;
        /**
         * @uml.property  name="server"
         * @uml.associationEnd  
         */
        SSAPRegResource server=null;
        ParamElement [] metadata = null;
        /**
         * @uml.property  name="workQueue"
         * @uml.associationEnd  
         */
        WorkQueue workQueue=null;
        /**
         * @uml.property  name="progressPanel"
         * @uml.associationEnd  
         */
        ProgressPanel progressPanel = null;

        /**
         * Constructor
         * @param queue  the work queue
         * @param server the server which to query for metadata
         */
        public MetadataQueryWorker(WorkQueue queue, SSAPRegResource server) {
            this.server=server;
            this.workQueue=queue;
        }
        /**
         * Constructor
         * @param queue  the work queue
         * @param server the server which to query for metadata
         * @param panel  the progress panel
         */
        public MetadataQueryWorker(WorkQueue queue, SSAPRegResource server,ProgressPanel panel) {
            this.server=server;
            this.workQueue=queue;
            this.progressPanel=panel;
        }

        public Object construct()
        {   
            final SSAMetadataParser ssaMetaParser = new SSAMetadataParser( server );    
               if (progressPanel != null)
                progressPanel.start();            

            try {
                queryURL = ssaMetaParser.getQueryURL();
                logger.info( "Querying metadata from " + queryURL + " contact:" + server.getContact() );
            } catch (MalformedURLException e) {
                if (progressPanel != null)
                    progressPanel.logMessage("Malformed URL");
                queryURL=null;
            }
            if ( queryURL != null ) 
            {
                try {                 
                    if (progressPanel != null)
                        metadata = ssaMetaParser.queryMetadata( queryURL, progressPanel );
                    else
                        metadata = ssaMetaParser.queryMetadata( queryURL );

                } catch (InterruptedException e) {
                    if (progressPanel != null)
                        progressPanel.logMessage("Interrupted");
                    metadata = null;
                }
                catch (Exception e) {
                    if (progressPanel != null)
                        progressPanel.logMessage("Other Exception"); // this should not happen
                    e.printStackTrace();
                    metadata = null;
                }
            } else
                metadata = null;

            if (progressPanel != null)
                progressPanel.stop();  
            // add results to the queue
            workQueue.setServer(server);
            workQueue.addWork(metadata);
            return null;
        } //doinbackground

        public void finished()
        {
            //  display the final status of the query
            if ( metadata != null ) {
              //  server.setMetadata(metadata);
                // adds parameter information into the metaParam hash
                logger.info("RESPONSE "+queryURL+"---"+server.getShortName()+"returned "+ metadata.length +"parameters ");
                progressPanel.logMessage( metadata.length +"  input parameters found");
            } else {
                logger.info( "RESPONSE No input parameters loaded from " + queryURL );                
            }
            if (progressPanel != null)
                progressPanel.stop();  

        } // done

    };

    /**
     * Metadata Process worker class makes the query, adds resulting metadata to the queue, notify the metadata process worker 
     * @author  Margarida Castro Neves
     */

    class MetadataProcessWorker extends SwingWorker 
    {
        /**
         * @uml.property  name="workQueue"
         * @uml.associationEnd  
         */
        WorkQueue workQueue=null;

        public MetadataProcessWorker( WorkQueue queue) {          
            this.workQueue=queue;
        }
        public Object construct()
        {
            // progressPanel.start();
            try {
                ParamElement [] data = workQueue.getWork();
                if ( data != null)
                    processMetadata(data, workQueue.getServer());
            } 
            catch (InterruptedException e) {
            }
            catch (Exception e) {
                e.printStackTrace();
            }

            return null;
        } //construct


        public void finished()
        {
        } // done

    };



    /**
     * queue that receives information from the QueryWorker threads and process them
     */
    class WorkQueue {
        LinkedList<Object> queue = new LinkedList<Object>();
        int workedItems = 0;
        int maxItems=0;
        /**
         * @uml.property  name="server"
         * @uml.associationEnd  
         */
        SSAPRegResource server;

        public WorkQueue( int total ) {
            maxItems = total;
        }

        // add work to the queue
        public synchronized void addWork(Object o) {
            //  logger.info( "ADDWORK " + workedItems);
            queue.addLast(o);
            this.notify();
        }

        // takes the work from the queue as soon as it's not empty
        public synchronized ParamElement[] getWork() throws InterruptedException {
            //  logger.info( "GETWORK " + workedItems + " " + maxItems);
            if (workedItems >= maxItems) return null;
            while (queue.isEmpty()) {
                this.wait();
            }
            ParamElement [] data = (ParamElement[]) queue.removeFirst();     
            workedItems++;
            return (data);
        }
        
        /**
         * @param server
         * @uml.property  name="server"
         */
        public void setServer( SSAPRegResource server ) {
            this.server=server;
        }
        /**
         * @return
         * @uml.property  name="server"
         */
        public SSAPRegResource getServer(  ) {
            return this.server;
        }
    } // WorkerQueue


    /**
     * adds the parameters to a hashmap. Every parameter should be unique, 
     * and a counter shows how many servers support each parameter  
     * Exclude the parameters that are already included in the main menues of splat query browser
     * @param - metadata the parameters read from all servers 
     * 
     */
    private synchronized static void processMetadata( ParamElement[] metadata, SSAPRegResource server) {

        int i=0;
       
        ArrayList<MetadataInputParameter> serverparams = new ArrayList<MetadataInputParameter>();
               
        while ( i < metadata.length ) {
            String paramName = metadata[i].getName();
            if (    ! paramName.equalsIgnoreCase("INPUT:REQUEST") &&  // these parameters should be ignored
                    ! paramName.equalsIgnoreCase("INPUT:COLLECTION") && 
                    ! paramName.equalsIgnoreCase("INPUT:COMPRESS") && 
                    ! paramName.equalsIgnoreCase("INPUT:OUTPUTFORMAT") &&
                    ! paramName.equalsIgnoreCase("INPUT:COLLECTION") && 
                    ! paramName.equalsIgnoreCase("INPUT:POS") &&        // these parameters should be entered in the main browser
                    ! paramName.equalsIgnoreCase("INPUT:SIZE") &&
                    ! paramName.equalsIgnoreCase("INPUT:MAXREC") &&
                    ! paramName.equalsIgnoreCase("INPUT:BAND") &&
                    ! paramName.equalsIgnoreCase("INPUT:TIME") && 
                    ! paramName.equalsIgnoreCase("INPUT:FORMAT") && 
                    ! paramName.equalsIgnoreCase("INPUT:WAVECALIB") && 
                    ! paramName.equalsIgnoreCase("INPUT:FLUXCALIB") && 
                    ! paramName.equalsIgnoreCase("INPUT:TARGETNAME")  ) 
            {
              
                MetadataInputParameter mip = new MetadataInputParameter(metadata[i], server.getShortName());
                serverparams.add(mip);                
            } // if
            i++;
        } // while
        server.setMetadata(serverparams);
        metaPanel.refreshParams();

    }//processMetadata
    

    //
    // MouseListener interface. Double clicks display the clicked spectrum.
    //
    /*
    public void mousePressed( MouseEvent e ) {}
    public void mouseReleased( MouseEvent e ) {}
    public void mouseEntered( MouseEvent e ) {}
    public void mouseExited( MouseEvent e ) {}
    public void mouseClicked( MouseEvent e )
    {
       
        //requestFocusInWindow();
     //   if (e.getSource().getClass() == StarTable.class ) {
            if ( e.getClickCount() == 2 ) {
                StarJTable table = (StarJTable) e.getSource();
                Point p = e.getPoint();
                int row = table.rowAtPoint( p );
                displaySpectra( false, true, table, row );
            }
      //  }
    }*/

    //
    //  Action for switching name resolvers.
    //
    class ResolverAction
    extends AbstractAction
    {
        SkycatCatalog resolver = null;
        public ResolverAction( String name, SkycatCatalog resolver )
        {
            super( name );
            this.resolver = resolver;
        }
        public void actionPerformed( ActionEvent e )
        {
            resolverCatalogue = resolver;
        }
    }

    //
    // LocalAction to encapsulate all trivial local Actions into one class.
    //
    class LocalAction
    extends AbstractAction
    {
        //  Types of action.
        public static final int PROXY = 0;
        public static final int SERVER = 1;
        public static final int SAVE = 2;
        public static final int READ = 3;
        public static final int CLOSE = 4;

        //  The type of this instance.
        private int actionType = PROXY;

        public LocalAction( int actionType, String name )
        {
            super( name );
            this.actionType = actionType;
        }

        public LocalAction( int actionType, String name, Icon icon,
                String help )
        {
            super( name, icon );
            putValue( SHORT_DESCRIPTION, help );
            this.actionType = actionType;
        }

        public LocalAction( int actionType, String name, Icon icon,
                String help, String accel )
        {
            this( actionType, name, icon, help );
            putValue( ACCELERATOR_KEY, KeyStroke.getKeyStroke( accel ) );
        }

        public void actionPerformed( ActionEvent ae )
        {
            switch ( actionType )
            {
                case PROXY: {
                    showProxyDialog();
                    break;
                }
                case SERVER: {
                 //   showServerWindow();
                    break;
                }
                case SAVE: {
                    saveQueryToFile();
                    break;
                }
                case READ: {
                    readQueryFromFile();
                    break;
                }
                case CLOSE: {
                    closeWindowEvent();
                    break;
                }
            }
        }
    }


 
   
    public void changedUpdate(DocumentEvent de) {
        // Plain text components don't fire these events.
    }

    public void insertUpdate(DocumentEvent de) {
        changeUpdate(de);
    }
    public void removeUpdate(DocumentEvent de) {
        changeUpdate(de);
    }
    private void changeUpdate(DocumentEvent de) {
        //get the owner of this document
        Object owner = de.getDocument().getProperty("owner");
        if(owner != null){
            if (owner == nameField ) {
                nameField.setForeground(Color.black);
                queryLine.setTargetName(nameField.getText());
            }
            if (owner == radiusField ) {
                String radiusText = radiusField.getText();
                double radius = 0.0;
                if ( radiusText != null && radiusText.length() > 0 ) {
                    try {
                        radius = Double.parseDouble( radiusText );
                    }
                    catch (NumberFormatException e1) {
                        radiusField.setForeground(Color.red);
                        //ErrorDialog.showError( this, "Cannot understand radius value", e1);                         
                        return;
                    }
                    radiusField.setForeground(Color.black);
                }
                queryLine.setRadius(radius);
            }
            if (owner == maxRecField ) {
                String maxRecText = maxRecField.getText();
                int maxRec = 0;
                if ( maxRecText != null && maxRecText.length() > 0 ) {
                    try {
                        maxRec = Integer.parseInt( maxRecText );
                    }
                    catch (NumberFormatException e1) {
                        maxRecField.setForeground(Color.red);
                        //ErrorDialog.showError( this, "Cannot understand maxRec value", e1);                         
                        return;
                    }
                    maxRecField.setForeground(Color.black);
                }
                if (maxRec > 0)
                    queryLine.setMaxrec(maxRec);
            }
            if (owner == raField || owner == decField ) {
                if (raField.getText().length() > 0 && decField.getText().length() > 0 ) {
                    try {
                            queryLine.setPosition(raField.getText(), decField.getText());
                    } catch (NumberFormatException nfe) {
                       // if (owner == raField )
                            raField.setForeground(Color.red);
                     //   else 
                            decField.setForeground(Color.red);
                       // ErrorDialog.showError( this, "Invalid coordinate format", nfe);
                        return;
                    }
                    raField.setForeground(Color.black);
                    decField.setForeground(Color.black);
                }
            }
           
            if (owner == upperBandField || owner == lowerBandField ) {
                queryLine.setBand(lowerBandField.getText(), upperBandField.getText());
            }
            
            if (owner == upperTimeField || owner == lowerTimeField) {
                queryLine.setTime(lowerTimeField.getText(), upperTimeField.getText());
            }
            
        }
        updateQueryText();
        
    }
    
}<|MERGE_RESOLUTION|>--- conflicted
+++ resolved
@@ -1784,13 +1784,9 @@
                 }
 
                 //  Double click on row means load just that spectrum.
-<<<<<<< HEAD
-                table.addMouseListener( this );
                 table.addMouseListener( binFITSTransmitter );
                 table.addMouseListener( voTableTransmitter );
-=======
                 table.addMouseListener( resultsPanel );
->>>>>>> 6d68e487
             }
         }
     }
@@ -2172,12 +2168,8 @@
                                    String format = dataLinkQueryParams.get("FORMAT");
                                    if (format != null && format != "") {
                                        props.setDataLinkFormat(format);
-<<<<<<< HEAD
                                        props.setType(specDataFactory.mimeToSPLATType( format ));
                                        //props.setObjectType(SpecDataFactory.mimeToObjectType(format));
-=======
-                                       props.setType(SpecDataFactory.mimeToSPLATType( format ));
->>>>>>> 6d68e487
                                    }
                                 }
                             }
@@ -2268,12 +2260,8 @@
                                        String format = dataLinkQueryParams.get("FORMAT");
                                        if (format != null && format != "") {
                                            props.setDataLinkFormat(format);
-<<<<<<< HEAD
                                            props.setType(specDataFactory.mimeToSPLATType( format ) );
                                            //props.setObjectType(SpecDataFactory.mimeToObjectType(format));
-=======
-                                           props.setType(SpecDataFactory.mimeToSPLATType( format ) );
->>>>>>> 6d68e487
                                        }
                                     }
                                 }
