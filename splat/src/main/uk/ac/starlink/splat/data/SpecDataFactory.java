/*
 * Copyright (C) 2000-2004 Central Laboratory of the Research Councils
 * Copyright (C) 2009 Science and Technology Facilities Council
 *
 *  History:
 *     01-SEP-2000 (Peter W. Draper):
 *        Original version.
 *     01-MAR-2004 (Peter W. Draper):
 *        Added table handling changes.
 *     26-AUG-2004 (Peter W. Draper):
 *        Added support for URLs.
 *     08-OCT-2004 (Peter W. Draper):
 *        Added support for collapsing and extracting spectra from
 *        2 and 3D data.
 */
package uk.ac.starlink.splat.data;

import java.io.BufferedInputStream;
import java.io.BufferedReader;
import java.io.File;
import java.io.FileInputStream;
import java.io.IOException;
import java.io.InputStream;
import java.io.InputStreamReader;
import java.io.PushbackInputStream;
import java.net.FileNameMap;
import java.net.HttpURLConnection;
import java.net.MalformedURLException;
import java.net.MalformedURLException;
import java.net.URI;
import java.net.URL;
import java.net.URLConnection;
import java.util.ArrayList;
import java.util.LinkedList;
import java.util.List;
import java.util.Map;
import java.util.Map.Entry;
import java.util.logging.Logger;
import java.util.zip.GZIPInputStream;
import java.util.zip.ZipEntry;
import java.util.zip.ZipException;
import java.util.zip.ZipInputStream;

import javax.activation.MimeType;

import org.xml.sax.SAXException;

import nom.tam.fits.Header;
import nom.tam.fits.HeaderCard;
import nom.tam.fits.HeaderCardException;
import uk.ac.starlink.splat.imagedata.NDFJ;
import uk.ac.starlink.splat.util.SEDSplatException;
import uk.ac.starlink.splat.util.SplatException;
import uk.ac.starlink.splat.util.TimeUtilities;
import uk.ac.starlink.splat.vo.DalResourceXMLFilter;

import uk.ac.starlink.splat.vo.DataLinkResponse;
import uk.ac.starlink.splat.vo.SSAPAuthenticator;


import uk.ac.starlink.datanode.factory.DataNodeFactory;
import uk.ac.starlink.datanode.nodes.IconFactory;
import uk.ac.starlink.datanode.nodes.DataNode;
import uk.ac.starlink.fits.FitsTableBuilder;
import uk.ac.starlink.ndx.Ndx;
import uk.ac.starlink.splat.iface.LocalLineIDManager;
import uk.ac.starlink.splat.imagedata.NDFJ;
import uk.ac.starlink.splat.util.ConstrainedList;
import uk.ac.starlink.splat.util.ConstrainedList.ConstraintType;
import uk.ac.starlink.splat.util.SEDSplatException;
import uk.ac.starlink.splat.util.SplatException;
import uk.ac.starlink.splat.vo.SSAPAuthenticator;
import uk.ac.starlink.table.DescribedValue;
import uk.ac.starlink.table.StarTable;
import uk.ac.starlink.table.StoragePolicy;
import uk.ac.starlink.util.DataSource;
import uk.ac.starlink.util.FileDataSource;
import uk.ac.starlink.util.TemporaryFileDataSource;
import uk.ac.starlink.util.URLDataSource;
import uk.ac.starlink.util.URLUtils;
import uk.ac.starlink.votable.TableElement;
import uk.ac.starlink.votable.VOElement;
import uk.ac.starlink.votable.VOElementFactory;
import uk.ac.starlink.votable.VOStarTable;
import uk.ac.starlink.votable.VOTableBuilder;


/**
 * This class creates and clones instances of SpecData and derived
 * classes. The type of the spectrum supplied is determined either by
 * heuristics based on the specification, or by a given, known, type.
 * <p>
 * The known types are identified by public variables or class type and are
 * described using short and long names.
 * <p>
 * If an untyped specification is given then the usual the file name
 * plus extension and any qualifiers (such as HDS object path, or FITS
 * extension number). This is parsed and identified by the InputNameParser
 * class.
 * <p>
 * EditableSpecData and LineIDSpecData instances can also be created
 * and copied.
 *
 * @author Peter W. Draper
 * @version $Id$
 * @see SpecDataImpl
 * @see SpecData
 * @see InputNameParser
 */
public class SpecDataFactory
{
    // Logger.
    private static Logger logger =
        Logger.getLogger( "uk.ac.starlink.splat.data.SpecDataFactory" );

    //
    // Enumeration of the "types" of spectrum that can be created.
    //

    /** This type should be given to spectra with a defined type which is not supported */
    public final static int NOT_SUPPORTED = -1;

    /** The type should be determined only using file name rules */
    public final static int DEFAULT = 0;

    /** FITS source. */
    public final static int FITS = 1;

    /** HDS file. */
    public final static int HDS = 2;

    /** TEXT file. */
    public final static int TEXT = 3;

    /** HDX source. */
    public final static int HDX = 4;

    /** Table of unknown type. */
    public final static int TABLE = 5;

    /** Line identifier file. */
    public final static int IDS = 6;

    /** The type should be determined using the DataNode guessing mechanisms.
     *  One problem with this is that remote resources require downloading
     *  first. */
    public final static int GUESS = 7;

    /** VOTable SED source, XXX not yet a proper type */
    public final static int SED = 8;

    /** VOTable Datalink source */
    public final static int DATALINK = 9;


    /**
     * Short descriptions of each type.
     */
    public final static String[] shortNames = {
       // "notsupported",
        "default",
        "fits",
        "hds",
        "text",
        "hdx",
        "table",
        "line ids",
        "guess",

    };

    /**
     * Long descriptions of each type.
     */
    public final static String[] longNames = {
      //  "Not supported format",
        "File extension rule",
        "FITS file (spectrum/table)",
        "HDS container file",
        "TEXT files",
        "HDX/NDX/VOTable XML files",
        "Table",
        "Line identification files"
    };

    /**
     * File extensions for each type.
     */
    public final static String[][] extensions = {
  //      {""}, //
        {"*"},
        {"fits", "fit"},
        {"sdf"},
        {"txt", "lis"},
        {"xml"}, //"vot"}, // changed MCN
        {"*"},
        {"ids"},
  //      {"*"},
  //      {"vot"}
    };

    /**
     * Our DataNodeFactory.
     */
    private DataNodeFactory dataNodeFactory = null;

    /**
     * Datanode icons symbolic names for each data type. XXX may want
     * to extend this with own (line identifiers clearly not available).
     */
    public final static short[] datanodeIcons = {
        IconFactory.FILE,
        IconFactory.FITS,
        IconFactory.NDF,
        IconFactory.DATA,
        IconFactory.NDX,
        IconFactory.TABLE,
        IconFactory.ARY2
    };

    /**
     * Policy used for table backing store.
     */
    private static final StoragePolicy storagePolicy =
        StoragePolicy.getDefaultPolicy();

    /**
     *  Create the single class instance.
     */
    private static SpecDataFactory instance = null;

    /** the authenticator for access control **/
    private SSAPAuthenticator authenticator;
<<<<<<< HEAD

=======
    
    
>>>>>>> 7a787e06
    /**
     *  Hide the constructor from use.
     */
    private SpecDataFactory() {}

    /**
     *  Return reference to the only allowed instance of this class.
     *
     *  @return reference to only instance of this class.
     */
    public static SpecDataFactory getInstance()
    {
        if ( instance == null ) {
            instance = new SpecDataFactory();
        }
        return instance;
    }

    /**
     *  Attempt to open a given specification as a known type. If this
     *  fails then a SplatException will be thrown. Note that if the
     *  type is DEFAULT then this is equivalent to calling
     *  {@link #get(String)}.
     *
     *  @param specspec the specification of the spectrum to be opened.
     *  @param type the type of the data (one of types defined in
     *              this class).
     *  @param objectType the type of the object (spectrum or timeseries).
     *  @return the list of SpecData objects created from the given
     *          specification.
     *  @exception SplatException thrown if specification does not
     *             specify a spectrum that can be accessed.
     */
<<<<<<< HEAD
    public List<SpecData> get( String specspec, int type )
                throws SplatException {
        List<SpecData> spectra = getAll(specspec, type);

        if (spectra != null && !spectra.isEmpty())
            return spectra;
        return null;
=======
    public List<SpecData> get( String specspec, int type, ObjectTypeEnum objectType ) 
    		throws SplatException {
    	List<SpecData> spectra = getAll(specspec, type, objectType);
    	
    	if (spectra != null && !spectra.isEmpty())
    	//	return spectra.get(0);
    	    return spectra;
    	else
    		return null;
>>>>>>> 7a787e06
    }

    /**
     *  Attempt to open a given specification as a known type. If this
     *  fails then a SplatException will be thrown. Note that if the
     *  type is DEFAULT then this is equivalent to calling
     *  {@link #get(String)}.
     *
     *  @param specspec the specification of the spectrum to be opened.
     *  @param type the type of the spectrum (one of types defined in
     *              this class).
     *  @return the first SpecData object created from the given
     *          specification.
     *  @exception SplatException thrown if specification does not
     *             specify a spectrum that can be accessed.
     */
    public SpecData get1( String specspec, int type )
            throws SplatException {
<<<<<<< HEAD
        List<SpecData> spectra = getAll(specspec, type);

=======
        List<SpecData> spectra = getAll(specspec, type); 
        
>>>>>>> 7a787e06
        if (spectra != null && !spectra.isEmpty())
          return spectra.get(0);
           // return spectra;
        else
            return null;
    }

    /**
     *  Attempt to open a given specification as a known type, setting 
     *  the found objects to have a given type (spectrum/timeseries). 
     *
     *  @param specspec the specification of the spectrum to be opened.
     *  @param type the type of the data specification (one of types defined in
     *              this class).
     *  @param objectType the type of the object (spectrum or timeseries).
     *  @return the List of SpecData objects created from the given
     *          specification.
     *  @exception SplatException thrown if specification does not
     *             specify a spectrum that can be accessed.
     */

    public List<SpecData> getAll( String specspec, int type, ObjectTypeEnum objectType )
        throws SplatException {
    	List<SpecData> specs = getAll(specspec, type);
    	
    	if (objectType == ObjectTypeEnum.UNKNOWN) // use the detected types
    		return specs;
    	
    	for (SpecData spec : specs) {
    		if (spec.getObjectType() == ObjectTypeEnum.UNKNOWN) {
    			spec.setObjectType(ObjectTypeEnum.SPECTRUM); // default is spectrum
    		} else 
    			spec.setObjectType(objectType); // set to given object type
    	}
    	return specs;
    }
    
    /**
     *  Attempt to open a given specification as a known type. If this
     *  fails then a SplatException will be thrown. Note that if the
     *  type is DEFAULT then this is equivalent to calling
     *  {@link #get(String)}.
     *
     *  @param specspec the specification of the spectrum to be opened.
     *  @param type the type of the spectrum (one of types defined in
     *              this class).
     *  @return the List of SpecData objects created from the given
     *          specification.
     *  @exception SplatException thrown if specification does not
     *             specify a spectrum that can be accessed.
     */
    public List<SpecData> getAll( String specspec, int type)
        throws SplatException
    {
        List<SpecData> specDataList = new ConstrainedList<SpecData>(ConstraintType.DENY_NULL_VALUES, LinkedList.class);

        //  Type established by file name rules.
        if ( type == DEFAULT ) {
            return getAll( specspec );

        }

        //  The specification could be for a local or remote file and in URL
        //  or local file format. We need to know so that we can make a local
        //  copy and construct a RemoteSpecData. Note that when we're using
        //  the full guessing mechanisms remote resources are always
        //  downloaded by SPLAT.
        NameParser namer = new NameParser( specspec );
        boolean isRemote = namer.isRemote();
       
        if ( isRemote ) {
<<<<<<< HEAD
            if ( ( type != TABLE && type != HDX ) || ( type == GUESS ) ) {
                PathParser pathParser = remoteToLocalFile( namer.getURL(), type );
=======
             int remotetype = checkMimeType(namer.getURL());
             if (remotetype == DATALINK) { // if it's a datalink file, it has to be parsed and its information extracted
                 try { // try opening the link with #this semantics.
                     DataLinkResponse dlp = new DataLinkResponse(specspec);
                     String thisLink= dlp.getThisLink();
                    
                    	 if ( dlp.getThisContentType() == null || dlp.getThisContentType().isEmpty()) //if not, use contenttype
                    		 type = GUESS;
                    	 else 
                    		 type = mimeToSPLATType(dlp.getThisContentType()); 
                    	 // got the datalink information, do it all again with the new url
                    	 return getAll(thisLink, type);
                     	
                 } catch (IOException e) {
                     throw new SplatException(e);
                 } catch (SAXException e) {
                	 throw new SplatException(e);
				}
             }
                 
           //  if ( remotetype != GUESS && remotetype != NOT_SUPPORTED)
           //      type = remotetype;
              
             if ( ( /*type != TABLE &&*/ type != HDX ) || ( type == GUESS ) ) {               
                PathParser pathParser = remoteToLocalFile( namer.getURL(), type ); 
>>>>>>> 7a787e06
                specspec = pathParser.ndfname();
            }
        }

        if ( type != GUESS ) {
            boolean added = true;
            List<SpecDataImpl> impls = new ConstrainedList<SpecDataImpl>(ConstraintType.DENY_NULL_VALUES, LinkedList.class);
            switch (type)
            {
                case FITS: {
                    added = impls.addAll(makeFITSSpecDataImplList(specspec));
                    //impl = makeFITSSpecDataImpl( specspec );
                }
                    break;
                case HDS: {
                    added = impls.add(makeNDFSpecDataImpl( namer.getName() ));
                    //impl = makeNDFSpecDataImpl( namer.getName() );
                }
                    break;
                case TEXT: {
                    added = impls.add(new TXTSpecDataImpl( specspec ));
                    //impl = new TXTSpecDataImpl( specspec );
                }
                    break;
                case HDX: {
                    //  HDX should download remote files as it needs to keep
                    //  the basename to locate other references.
                    if ( namer.isRemote() ) {
                        added = impls.add(new NDXSpecDataImpl( namer.getURL() ));
                        //impl = new NDXSpecDataImpl( namer.getURL() );
                    }
                    else {
                        added = impls.add(new NDXSpecDataImpl( specspec ));
                        //impl = new NDXSpecDataImpl( specspec );
                    }
                }
                    break;
                case DATALINK:
                case TABLE: {
                        added = impls.add(makeTableSpecDataImpl( specspec ));
                        //impl = makeTableSpecDataImpl( specspec );

                }
                    break;
                case IDS: {
                        added = impls.add(new LineIDTXTSpecDataImpl( specspec ));
                        //impl = new LineIDTXTSpecDataImpl( specspec );
                }
                    break;
              //  case NOT_SUPPORTED: {
             //       throw new SplatException( "Format not supported by SPLAT in Spectrum '" + specspec );
             //   }
                default: {
                    throw new SplatException( "Spectrum '" + specspec +
                                              "' supplied with an unknown "+
                                              "type: " + type );
                }
            }
            //if ( impl == null ) {
            if ( !added ) {
                throwReport( specspec, true, null );
            }

            for (SpecDataImpl impl : impls) {
<<<<<<< HEAD
                specDataList.add(makeSpecDataFromImpl( impl, isRemote, namer.getURL() ));
=======
                //impl.setObjectType(objectType);
            	specDataList.add(makeSpecDataFromImpl( impl, isRemote, namer.getURL() ));
>>>>>>> 7a787e06
            }

            return specDataList;
        }

        //  Only get here for guessed spectra.
        //specDataList.add(makeGuessedSpecData( specspec, namer.getURL() ));
        specDataList.addAll(makeGuessedSpecDataList(specspec, namer.getURL()));
        return specDataList;
      }
<<<<<<< HEAD
=======
    
   

    private int checkMimeType(URL url) throws SplatException {
        String conttype = "";

        try {

            URLConnection connection = openConnection(url);

            conttype=connection.getContentType();
            if (conttype==null) { // avoids NPE
                 conttype="";                        
            } 
           
        } catch (Exception e) {
            throw new SplatException(e);
        }
        if (conttype.isEmpty())
            return GUESS;
        return mimeToSPLATType(conttype);
    }
>>>>>>> 7a787e06

    /**
     *  Check the format of the incoming specification and create an
     *  instance of SpecData for it.
     *
     *  @param specspec the specification of the spectrum to be
     *                  opened (i.e. file.fits, file.sdf,
     *                  file.fits[2], file.more.ext_1 etc.).
     *
     *  @return the SpecData object created from the given
     *          specification.
     *
     *  @exception SplatException thrown if specification does not
     *             specify a spectrum that can be accessed.
     */
    public SpecData get( String specspec )
                throws SplatException {

        List<SpecData> spectra = getAll(specspec);

        if (spectra != null && !spectra.isEmpty())
                return spectra.get(0);
        else
                return null;
    }
    /**
     *  Check the format of the incoming specification and create an
     *  instance of SpecData for it.
     *
     *  @param specspec the specification of the spectrum to be
     *                  opened (i.e. file.fits, file.sdf,
     *                  file.fits[2], file.more.ext_1 etc.).
     *
     *  @return the List of SpecData objects created from the given
     *          specification.
     *
     *  @exception SplatException thrown if specification does not
     *             specify a spectrum that can be accessed.
     */
    public List<SpecData> getAll( String specspec )
            throws SplatException
     {
        List<SpecData> specDataList = new ConstrainedList<SpecData>(ConstraintType.DENY_NULL_VALUES, LinkedList.class);
        List<SpecDataImpl> impls = new ConstrainedList<SpecDataImpl>(ConstraintType.DENY_NULL_VALUES, LinkedList.class);

        boolean isRemote = false;
        String guessedType = null;
        URL specurl = null;


        //  See what kind of specification we have.
        try {
            NameParser namer = new NameParser( specspec );
            isRemote = namer.isRemote();

            specurl = namer.getURL();
            //  Remote HDX/VOTable-like files should be downloaded by thile

            //  library. A local copy loses the basename context.
            if ( isRemote && namer.getFormat().equals( "XML" ) ) {
                impls.add(makeXMLSpecDataImpl( specspec, true, specurl ));
            }
            else {
                //  Remote plainer formats (FITS, NDF) need a local copy.
                if ( isRemote ) {
                    PathParser p = remoteToLocalFile( specurl, DEFAULT  );
                    namer = new NameParser( p.ndfname() );
                }
                guessedType = namer.getFormat();
                impls.addAll(makeLocalFileImplList( namer.getName(), namer.getFormat() ));
            }
        }
        catch (SEDSplatException se) {
            throw se;
        }
        catch (Exception e ) {
            impls.clear();
        }

        //  Try construct an intelligent report.
        if ( impls.isEmpty() ) {
            throwReport( specspec, false, guessedType );
        }

        for (SpecDataImpl impl : impls) {
            SpecData specData = makeSpecDataFromImpl( impl, isRemote, specurl );
            if (specData != null) {
                specDataList.add(specData);
            }
        }
        return specDataList;
    }


    /**
     *  Create an instance of SpecData for the given format.
     *
     *  @param specspec the specification of the spectrum to be
     *                  opened (i.e. file.fits, file.sdf,
     *                  file.fits[2], file.more.ext_1 etc.).
<<<<<<< HEAD
     *
     * @param specspec the specification of the spectrum to be
     *                  opened (i.e. file.fits, file.sdf,
     *                  file.fits[2], file.more.ext_1 etc.).
=======
     *                  
     * @param format the format of the spectrum
>>>>>>> 7a787e06
     *
     *  @return the SpecData object created from the given
     *          specification.
     *
     *  @exception SplatException thrown if specification does not
     *             specify a spectrum that can be accessed.
     *
     *  @author Margarida Castro Neves (adapted for "strange" URL formats
     *          that cannot be easily guessed, like in getdata request.)
     *  @author David Andresic (adapted for multi-HDU FITS files)
     */
    public SpecData get( String specspec, String format )
            throws SplatException
     {
        List<SpecData> spectra = getAll(specspec, format);

        if (spectra != null && !spectra.isEmpty())
                return spectra.get(0);
        else
                return null;
     }

    /**
     *  Create a List of SpecData instances for the given format.
     *
     *  @param specspec the specification of the spectrum to be
     *                  opened (i.e. file.fits, file.sdf,
     *                  file.fits[2], file.more.ext_1 etc.).
<<<<<<< HEAD
     *
     * @param specspec the specification of the spectrum to be
=======
     *                  
     * @param format the specification of the spectrum to be
>>>>>>> 7a787e06
     *                  opened (i.e. file.fits, file.sdf,
     *                  file.fits[2], file.more.ext_1 etc.).
     *
     *  @return the List of SpecData objects created from the given
     *          specification.
     *
     *  @exception SplatException thrown if specification does not
     *             specify a spectrum that can be accessed.
     *
     *  @author Margarida Castro Neves (adapted for "strange" URL formats
     *          that cannot be easily guessed, like in getdata request.)
     *  @author David Andresic (adapted for multi-HDU FITS files)
     */
    public List<SpecData> getAll( String specspec, String format )
            throws SplatException
     {
        //SpecDataImpl impl = null;
        List<SpecDataImpl> impls = new ConstrainedList<SpecDataImpl>(ConstraintType.DENY_NULL_VALUES, LinkedList.class);
        List<SpecData> spectra = new LinkedList<SpecData>();
        boolean isRemote = false;
        String guessedType = null;
        URL specurl = null;
        int ftype = GUESS;
        boolean notable=false;

        //  See what kind of specification we have.
        try {
            NameParser namer = new NameParser( specspec );
            isRemote = namer.isRemote();

            specurl = namer.getURL();
            //  Remote HDX/VOTable-like files should be downloaded by thile

            //  library. A local copy loses the basename context.
            if ( isRemote && format.equals( "XML" ) ) {
                //impl = makeXMLSpecDataImpl( specspec, true, specurl );
                impls.add(makeXMLSpecDataImpl( specspec, true, specurl ));
                ftype=HDX;
            }
            else {
                //  Remote plainer formats (FITS, NDF) need a local copy.
                if ( isRemote ) {

                    if (format.equals("FITS"))
                        ftype = FITS;
                    else if (format.equals("TEXT"))
                        ftype = TEXT;
                    else if (format.equals("XML"))
                        ftype = HDX;
                    else ftype = DEFAULT;
                    PathParser p = remoteToLocalFile( specurl, ftype  );
                                           namer = new NameParser( p.ndfname() );
                }
                //impl = makeLocalFileImpl( namer.getName(), format );
                impls.addAll(makeLocalFileImplList( namer.getName(), format ));
            }
        }
        catch (SEDSplatException se) {
            se.setType(ftype);
            throw se;
        }
        catch (Exception e ) {
            //impl = null;
            impls.clear();
            if (e.getMessage().contains("No TABLE element found")) {
                // if a VOTABLE with no TABLE is returned (for example, getData with wrong parameters)
                // a report should not be given.
                notable=true;
                throw (new SplatException(e));
            }
        }

        //  Try construct an intelligent report.
        if ( impls.isEmpty() && ! notable ) {
            throwReport( specspec, false, format);
        }
        for (SpecDataImpl impl : impls) {
<<<<<<< HEAD
                spectra.add(makeSpecDataFromImpl( impl, isRemote, specurl ));
=======
            
        	spectra.add(makeSpecDataFromImpl( impl, isRemote, specurl ));
>>>>>>> 7a787e06
        }
        //return makeSpecDataFromImpl( impl, isRemote, specurl );
        return spectra;
    }

    /**
     * Make a SpecDataImpl for a known local file with the given format.
     */
    protected SpecDataImpl makeLocalFileImpl( String name, String format )
        throws SplatException
    {
        List<SpecDataImpl> impls = makeLocalFileImplList(name, format);

        if (impls != null && !impls.isEmpty())
                return impls.get(0);
        else
                return null;
    }

    /**
     * Make a List of SpecDataImpl for a known local file with the given format.
     */
    protected List<SpecDataImpl> makeLocalFileImplList( String name, String format )
        throws SplatException
    {
<<<<<<< HEAD
        List<SpecDataImpl> impls = new ConstrainedList<SpecDataImpl>(ConstraintType.DENY_NULL_VALUES, LinkedList.class);
        //SpecDataImpl impl = null;
=======
    	List<SpecDataImpl> impls = new ConstrainedList<SpecDataImpl>(ConstraintType.DENY_NULL_VALUES, LinkedList.class);
    	//SpecDataImpl impl = null;
    	
>>>>>>> 7a787e06
        if ( format.equals( "NDF" ) ) {
            //impl = makeNDFSpecDataImpl( name );
                impls.add(makeNDFSpecDataImpl( name ));
        }
        else if ( format.equals( "FITS" ) ) {
            //impl = makeFITSSpecDataImpl( name );
                impls.addAll(makeFITSSpecDataImplList( name ));
        }
        else if ( format.equals( "TEXT" ) ) {
            //impl = new TXTSpecDataImpl( name );
                impls.add(new TXTSpecDataImpl( name ));
        }
        else if ( format.equals( "XML" ) ) {
            //impl = makeXMLSpecDataImpl( name, false, null );
                impls.add(makeXMLSpecDataImpl( name, false, null ));
        }
        else if ( format.equals( "IDS" ) ) {
            //impl = new LineIDTXTSpecDataImpl( name );
                impls.add(new LineIDTXTSpecDataImpl( name ));
        }
        else {
            throw new SplatException
                ( "Spectrum '" + name + "' has an unknown format" +
                  " (guessed: " + format + " )" );
        }
        return impls;
    }

    /**
     * Make an implementation for an NDF. If native NDF supported
     * isn't available then an attempt to create a wrapping NDX is made.
     */
    protected SpecDataImpl makeNDFSpecDataImpl( String specspec )
        throws SplatException
    {
        if ( NDFJ.supported() ) {
            return new NDFSpecDataImpl( specspec );
        }

        //  No native NDF available, use NDX access.
        logger.info
            ("No native NDF support, using less efficient NDX/JNIHDS access");

        URL url = null;
        try {
            url = new URL( "file:" + specspec + ".sdf" );
        }
        catch (MalformedURLException e) {
            throw new SplatException( e );
        }
        return new NDXSpecDataImpl( url );
    }

    /**
     * Make an implementation for an FITS file HDU. This could be either a
     * spectrum or a table, so we need to find out first.
     */
    protected SpecDataImpl makeFITSSpecDataImpl( String specspec )
        throws SplatException
    {
        List<SpecDataImpl> specDataImpls = makeFITSSpecDataImplList(specspec);

        if (specDataImpls != null && !specDataImpls.isEmpty())
                return specDataImpls.get(0);
        else
                return null;
    }

    /**
     * Make an implementation for an FITS file HDUs. This could be either a
     * spectra or tables, so we need to find out first.
     */
    protected List<SpecDataImpl> makeFITSSpecDataImplList( String specspec )
        throws SplatException
    {
<<<<<<< HEAD
        List<SpecDataImpl> specDataImpls = new ConstrainedList<SpecDataImpl>(ConstraintType.DENY_NULL_VALUES, LinkedList.class);
        boolean singleDish = false;
        SpecDataImpl implGlobal = null;
        boolean success=true;

        implGlobal = new FITSSpecDataImpl( specspec );
    //    if (is_sdfits(implGlobal))

=======
    	List<SpecDataImpl> specDataImpls = new ConstrainedList<SpecDataImpl>(ConstraintType.DENY_NULL_VALUES, LinkedList.class);
    	boolean singleDish = false;
    	SpecDataImpl implGlobal = null;
    	boolean success=true;
    	boolean sdssfits=false;
    	
    	
        implGlobal = new FITSSpecDataImpl( specspec );
        if (((FITSSpecDataImpl) implGlobal).isSDSSFITSHeader()) {
        	// get the spectrum
        	SDSSFITSSpecDataHandler  sdsshandler = new SDSSFITSSpecDataHandler((FITSSpecDataImpl) implGlobal, specspec);        	
        	return sdsshandler.getImpls();        	
        }
        
>>>>>>> 7a787e06
        for (int i = 0; i < ((FITSSpecDataImpl)implGlobal).hdurefs.length; i++) {
            singleDish = false;
                SpecDataImpl impl = new FITSSpecDataImpl( specspec, i );
            // Table, if it is an table extension, or the data array size is 0
            // (may be primary).
            String exttype = impl.getProperty( "XTENSION" ).trim().toUpperCase();
            int dims[] = impl.getDims();
            DataSource datsrc;
            StarTable starTable;
            long rowCount = 0;
            String pos = i+"";
<<<<<<< HEAD

            if ( exttype.equals( "TABLE" ) || exttype.equals( "BINTABLE" ) ||
=======
            
            
            if ( exttype.equals( "TABLE" ) || exttype.equals( "BINTABLE" ) || 
>>>>>>> 7a787e06
                    dims == null || dims[0] == 0 ) {
                try {
                    datsrc = new FileDataSource( specspec );
                    if ( i>0 )
                        datsrc.setPosition(pos);
                    starTable = new FitsTableBuilder().makeStarTable( datsrc, true, storagePolicy );

                    rowCount = starTable.getRowCount();
                    if ( rowCount == 0 )
                        throw new Exception( "The TABLE is empty");

                    if (starTable.getName().equals("SINGLE DISH") /*&& i==1*/) { // SDFITS format
                        singleDish = true;
                        if ( i == 1) {// skip first header
                            String url = datsrc.getURL().toString();
                            Header header = ((FITSSpecDataImpl)impl).getFitsHeaders();

                            for (int row=0;  row<rowCount; row++) {  // SDFITS: each row is a spectrum
                                impl = new SDFitsTableSpecDataImpl( starTable, url, header, row );
                                specDataImpls.add(impl);
                            }
                        }// if i==1
<<<<<<< HEAD
                    } else {
=======
                    } else { 
                        Header header = ((FITSSpecDataImpl)impl).getFitsHeaders();
>>>>>>> 7a787e06
                        impl = new TableSpecDataImpl( starTable, specspec, datsrc.getURL().toString(),
                                ((FITSSpecDataImpl)impl).getFitsHeaders());
                    } // not SDFITS
                }
                catch (SEDSplatException se) {
                    se.setType(FITS);
                    se.setSpec(specspec);
                    logger.info(se.getMessage());
                    success=false;
                    throw se;
                }
                catch (Exception e) {
                    if (e.getMessage().contains("HDU "+ i +"TABLE is empty")) {
                        impl=null;
                        logger.info( e.getMessage() );
                        // throw new SplatException (e);
                        e.printStackTrace();
                    }
                    else logger.info( "Failed to open FITS table "+e.getMessage() );
                    //throw new SplatException( "Failed to open FITS table", e );
                    success=false;
                }
<<<<<<< HEAD
            }
=======
            } else {
            	logger.info(String.format("Ignoring HDU #%d in '%s' (no spectra/data array size 0)", i, impl.getFullName()));
            }
           
>>>>>>> 7a787e06

                /* add only if data array size is not 0
                 * (we can do this since we loop over all
                 * found HDUs so any relevant, non-zero HDUs
                 * will be treated correctly)
                 */
                if ( ! singleDish ) { // single dish spectra have been added already
                    if (success && (dims == null || (dims !=null && dims[0] != 0)))
                        specDataImpls.add(impl);
                    else
                        logger.info(String.format("Ignoring HDU #%d in '%s' (no spectra/data array size 0)", i, impl.getFullName()));
                }

        } // for

        return specDataImpls;
    }

    /**
     * Make an implementation that wraps a table.
     */
    protected SpecDataImpl makeTableSpecDataImpl( String specspec )
        throws SplatException
    {
        return new TableSpecDataImpl( specspec );
    }

    /**
     * Make an implementation for an arbitrary XML file. This could be a
     * VOTable or an HDX/NDX. If isRemote is true then the resource isn't
     * local and the URL value will be used to access the file.
     */
    protected SpecDataImpl makeXMLSpecDataImpl( String specspec,
                                                boolean isRemote,
                                                URL url )
        throws SplatException
    {
        SpecDataImpl impl = null;
      

        //  Check if this is a VOTable first (signature easier to check).
        StarTable starTable = null;
        DataSource datsrc = null;
        Exception tableException = null;
        try {
<<<<<<< HEAD
            DataSource datsrc = null;
            if ( isRemote ) {
                datsrc = new URLDataSource( url );
            }
            else {
                datsrc = new FileDataSource( specspec );
            }
            StarTable starTable =
                new VOTableBuilder().makeStarTable( datsrc, true,
                                                    storagePolicy );
            if ( starTable.getRowCount() == 0 )
                throw new Exception( "The TABLE is empty");
            if ( starTable != null ) {
                return new TableSpecDataImpl( starTable );
            }

        }
        catch (Exception e) {
            tableException = e;
            if (e.getMessage().contains("No TABLE element found")) {
                impl=null;
                logger.info( "VOTABLE returned no table" );
                throw new SplatException (tableException);
            }
            if (e.getMessage().contains("TABLE is empty")) {
                impl=null;
                logger.info( e.getMessage() );
                throw new SplatException (tableException);
            }
=======
        
        	if ( isRemote ) {
        		datsrc = new URLDataSource( url );               
        	}
        	else {
        		datsrc = new FileDataSource( specspec );             
        	}

        	starTable =
        			new VOTableBuilder().makeStarTable( datsrc, true,
        					storagePolicy );


        	if ( starTable.getRowCount() == 0 )
        		throw new SplatException( "The TABLE is empty");
        }
        catch (IOException e) {
        	tableException = e;
        	if (e.getMessage().contains("No TABLE element found")) {
        		impl=null;
        		logger.info( "VOTABLE returned no table" );
        		throw new SplatException (tableException);
        	}
        	if (e.getMessage().contains("TABLE is empty")) {
        		impl=null;
        		logger.info( e.getMessage() );
        		throw new SplatException (tableException);
        	}
        }
        if ( starTable != null ) {
        	//is it a line id table?
        	if (islineIDTable(starTable))
        		return new LineIDTableSpecDataImpl( starTable );
        	else { // is it a time series??
    			impl = new TableSpecDataImpl(starTable);
    			// search for TIMESYS
    			try {
    				 VOElement root = new VOElementFactory().makeVOElement( specspec ); 
    				 VOElement[] resource = root.getChildrenByName("RESOURCE");
    				 for (int i=0;i<resource.length;i++) {
    					 VOElement timesys = resource[i].getChildByName("TIMESYS");
    					 if (timesys != null) {
    						 double time0 = Double.parseDouble(timesys.getAttribute("timeorigin"));
    						 String timeRefpos = timesys.getAttribute("refposition");
    						 ((TableSpecDataImpl) impl).setTimeRefpos( timeRefpos );
    						 ((TableSpecDataImpl) impl).setTime0(time0);
    						 String timescale = timesys.getAttribute("timescale");
    						 ((TableSpecDataImpl) impl).setTimeScale(timescale);
    						 if (timescale != null &&  timeRefpos != null ) 
    							 ((TableSpecDataImpl) impl).setTimeScale(TimeUtilities.getSupportedTimeScale(timeRefpos, timescale));

    						 if (TimeUtilities.MJD_Origin == time0) { // TODO improve this
    							 impl.setTimeSystem("MJD");
    						 } else {
    							 impl.setTimeSystem("JD");
    						 }
    						 //return impl;
    					 }
    				 }
                 
            	
    	        }
    	        catch (Exception e) {
    	            // throw new SplatException( "Failed to open VOTable"+e.getMessage(), e );
    	        	logger.info( "couldn't read TIMESYS" );
    	        }

    	       
    			
    			// search for VODML time parameters
        		try {
        			VODMLReader vodml = new VODMLReader( datsrc );
        			String productType = vodml.getDataProductType(); 
        			String timeSystem = vodml.getTimeFrameKindParameter();                	
        			
        			if (productType.equalsIgnoreCase("TIMESERIES")) {
        				impl.setObjectType(ObjectTypeEnum.TIMESERIES);
        				if (timeSystem != null && ! timeSystem.isEmpty() )
        					impl.setTimeSystem(timeSystem);
        			}
        		} catch (SplatException e) {
        			logger.info(e.getMessage());
        		}
        		
        		return impl;
        	}
>>>>>>> 7a787e06
        }
      
        try {
            if ( isRemote ) {
                impl = new NDXSpecDataImpl( url );
            }
            else {
                impl = new NDXSpecDataImpl( specspec );
            }
        }
        catch (Exception e) {
            if ( tableException != null ) {
                throw new SplatException( tableException );
            }
            throw new SplatException( e );
        }
        return impl;
    }

    private boolean islineIDTable(StarTable starTable) {
        String s="";
        DescribedValue sp = starTable.getParameterByName("SERVICE_PROTOCOL");
        if (sp != null) 
             s=sp.getInfo().getDescription().toLowerCase();
        return (s.contains("slap")) ;
    }

    /**
     * Make a suitable SpecData for a given implementation. If the spectrum is
     * remote and not a line identifier, then a {@link RemoteSpecData} object
     * is constructed.
     */
    protected SpecData makeSpecDataFromImpl( SpecDataImpl impl,
                                             boolean isRemote, URL url  )
        throws SplatException
    {
        SpecData specData = null;
        if ( impl instanceof LineIDTXTSpecDataImpl ) {
            specData = new LineIDSpecData( (LineIDTXTSpecDataImpl) impl );
            LocalLineIDManager.getInstance()
                .addSpectrum( (LineIDSpecData) specData );
        }
        else if ( impl instanceof LineIDTableSpecDataImpl ) {
            specData = new LineIDSpecData( (LineIDTableSpecDataImpl) impl );
            LocalLineIDManager.getInstance()
                .addSpectrum( (LineIDSpecData) specData );
        }
        else {
            if ( isRemote ) {
                specData = new RemoteSpecData( impl, url );
            }
            else {
                specData = new SpecData( impl );
            }
            specData.setObjectType(impl.getObjectType());
        }
        return specData;
    }

    /**
     * Make up a suitable report for a spectrum that cannot be
     * processed into a implementation and throw a SplatException.
     */
    private void throwReport( String specspec, boolean typed,
                              String guessedType )
        throws SplatException
    {
        // If specspec if just a file, then we're having some issues
        // with accessing it using the known schemes or defined type.
        File testFile = new File( specspec );
        if ( testFile.exists() ) {
            if ( testFile.canRead() ) {
                if ( typed ) {
                    //  An explicit type was specified.
                    throw new SplatException( "Spectrum '" + specspec +
                                              "' cannot be matched to " +
                                              "the requested type " );
                }
                else {
                    if ( guessedType != null ) {
                        throw new SplatException( "Spectrum '" + specspec +
                                                  "' has an unknown type, "+
                                                  "format or name syntax" +
                                                  "(guessed: " + guessedType +
                                                  " )" );
                    }
                    else {
                        throw new SplatException( "Spectrum '" + specspec +
                                                  "' has an unknown type, "+
                                                  "format or name syntax" );
                    }
                }
            }
            else {
                throw new SplatException( "Cannot read: " + specspec );
            }
        }
        else {
            // check if there is any authentication status message
            if (authenticator.getStatus() != null ) // in this case there as an error concerning authentication
                throw new SplatException(authenticator.getStatus() + " " + specspec );
            else
            //  Just a file that doesn't exist.
            throw new SplatException( "Spectrum not found: " + specspec );
        }
    }

    /**
     * Create an clone of an existing spectrum by transforming it into
     * another implementation format. The destination format is
     * decided using the usual rules on specification string.
     *
     * @param source SpecData object to be cloned.
     * @param specspec name of the resultant clone (defines
     *                 implementation type).
     *
     * @return the cloned SpecData object.
     * @exception SplatException maybe thrown if there are problems
     *            creating the new SpecData object or the implementation.
     */
    public SpecData getClone( SpecData source, String specspec )
        throws SplatException
    {
        NameParser namer = new NameParser( specspec );
        String targetType = namer.getFormat();

        //  Create an implementation object using the source to
        //  provide the content (TODO: could be more efficient?).
        SpecDataImpl impl = null;

        if ( source instanceof LineIDSpecData ) {
            impl = new LineIDTXTSpecDataImpl( specspec,
                                              (LineIDSpecData) source );
        }
        else if ( targetType.equals( "NDF" ) ) {
            if ( NDFJ.supported() ) {
                impl = new NDFSpecDataImpl( namer.getName(), source );
            }
            else {
                impl = new NDXSpecDataImpl( namer.getName(), source );
            }
        }
        if ( targetType.equals( "FITS" ) ) {
            impl = new FITSSpecDataImpl( namer.getName(), source );
        }
        if ( targetType.equals( "TEXT" ) ) {
            impl = new TXTSpecDataImpl( namer.getName(), source );
        }
        if ( targetType.equals( "XML" ) ) {
            impl = new NDXSpecDataImpl( namer.getName(), source );
        }
        if ( impl != null ) {
            SpecData specData = makeSpecDataFromImpl( impl, false, null );
            specData.setType( source.getType() );
            return specData;
        }
        else {
            throw new SplatException( "Cannot create a spectrum using name: "
                                      + specspec );
        }
    }

    /**
     * Create an clone of an existing spectrum by transforming it into
     * another implementation format. The destination format is
     * as given.
     *
     * @param source SpecData object to be cloned.
     * @param specspec name of the resultant clone (defines
     *                 implementation type).
     * @param type the type of spectrum
     * @param format if the type is table this maybe a suggested format
     *
     * @return the cloned SpecData object.
     * @exception SplatException maybe thrown if there are problems
     *            creating the new SpecData object or the implementation.
     */
    public SpecData getClone( SpecData source, String specspec, int type,
                              String format )
        throws SplatException
    {
        //  Create an implementation object using the source to
        //  provide the content (TODO: could be more efficient?).
        SpecDataImpl impl = null;

        // LineIDs can only be cloned to LineIDs.
        if ( source instanceof LineIDSpecData ) {
            impl = new LineIDTXTSpecDataImpl( specspec,
                                              (LineIDSpecData) source );
        }
        else {
            switch (type) {
               case FITS: {
                   impl = new FITSSpecDataImpl( specspec, source );
               }
               break;
               case HDS: {
                   if ( NDFJ.supported() ) {
                       impl = new NDFSpecDataImpl( specspec, source );
                   }
                   else {
                       impl = new NDXSpecDataImpl( specspec, source );
                   }
               }
               break;
               case TEXT: {
                   impl = new TXTSpecDataImpl( specspec, source );
               }
               break;
               case HDX: {
                   impl = new NDXSpecDataImpl( specspec, source );
               }
               break;
               case TABLE: {
                   impl = new TableSpecDataImpl( specspec, source, format );
               }
               break;
               default: {
                   // DEFAULT or unknown.
                   return getClone( source, specspec );
               }
            }
        }
        SpecData specData = makeSpecDataFromImpl( impl, false, null );
        specData.setType( source.getType() );
        return specData;
    }

    /**
     * Create an clone of an existing spectrum by transforming it into
     * table implementation format. The destination format is
     * decided using the given string or naming rules if the format is
     * null.
     *
     * @param source SpecData object to be cloned.
     * @param specspec name of the table implementation.
     * @param format the table format, null for use builtin rules.
     *
     * @return the cloned SpecData object.
     * @exception SplatException maybe thrown if there are problems
     *            creating the new SpecData object or the implementation.
     */
    public SpecData getTableClone( SpecData source, String specspec,
                                   String format )
        throws SplatException
    {
        SpecDataImpl impl = new TableSpecDataImpl( specspec, source, format );
        return new SpecData( impl );
    }

    /**
     * Return a list of the supported table formats. Extended to exclude "jdbc"
     * and add a first type of "default". A StarTable saved using default
     * requires a file extension.
     */
    public List getKnownTableFormats()
    {
        List list = TableSpecDataImpl.getKnownFormats();
        list.add( 0, "default" );
        list.remove( "jdbc" );
        return list;
    }

    /**
     * Create spectrum that can have its values modified or
     * individually edited. Initially the object contains no
     * coordinates or data, so space for these must be allocated and
     * set using the EditableSpecData.setData() methods.
     *
     * @param shortname the short name to use for the spectrum.
     *
     * @return an EditableSpecData object.
     */
    public EditableSpecData createEditable( String shortname )
        throws SplatException
    {
        return new EditableSpecData( new MEMSpecDataImpl( shortname ) );
    }

    /**
     * Copy a spectrum into one that can have its values modified or
     * individually edited. If the SpecData is an instance if
     * LineIDSpecData then another LineIDSpecData instance will be
     * returned, otherwise a plain EditableSpecData instance will be
     * returned.
     * <p>
     * Some of the rendering properties will also be copied.
     *
     * @param shortname the short name to use for the spectrum copy.
     *
     * @return an EditableSpecData object.
     */
    public EditableSpecData createEditable( String shortname,
                                            SpecData specData )
        throws SplatException
    {
        // Check the actual type to see if this needs special handling.
        if ( specData instanceof LineIDSpecData ) {
            LineIDMEMSpecDataImpl impl = new LineIDMEMSpecDataImpl( shortname,
                                                                    specData );
            LineIDSpecData newSpecData = new LineIDSpecData( impl );
            LocalLineIDManager.getInstance().addSpectrum( newSpecData );
            specData.applyRenderingProperties( newSpecData );
            return newSpecData;
        }

        MEMSpecDataImpl impl = new MEMSpecDataImpl( shortname, specData );
        EditableSpecData newSpecData = new EditableSpecData( impl );
        specData.applyRenderingProperties( newSpecData );
        return newSpecData;
    }

    /**
     * Copy a spectrum into one that can have its values modified or
     * individually edited. If sort is true then an attempt is made to sort
     * the coordinates into increasing order, if needed. During this sort any
     * duplicate values are also removed.
     *
     * @param shortname the short name to use for the spectrum copy.
     * @param sort if true then the coordinates will be sorted.
     *
     * @return an EditableSpecData object.
     */
    public EditableSpecData createEditable( String shortname,
                                            SpecData specData,
                                            boolean sort )
        throws SplatException
    {
        EditableSpecData editableSpecData = createEditable( shortname,
                                                            specData );
        if ( sort && ! specData.isMonotonic() ) {
            editableSpecData.sort();
        }
        return editableSpecData;
    }

    /**
     * Create a SpecData for a given {@link StarTable}.
     */
    public SpecData get( StarTable table )
        throws SplatException
    {
        SpecDataImpl impl = new TableSpecDataImpl( table );
        return new SpecData( impl );
    }

    /**
     * Create a SpecData for a given {@link StarTable}. Also provide a
     * short and full names for the table (these are often blank).
     */
    public SpecData get( StarTable table, String shortName, String fullName )
        throws SplatException
    {
        SpecDataImpl impl = new TableSpecDataImpl(table, shortName, fullName);
        return new SpecData( impl );
    }

    /**
     * Create a SpecData for a given {@link Ndx}.
     */
    public SpecData get( Ndx ndx )
        throws SplatException
    {
        SpecDataImpl impl = new NDXSpecDataImpl( ndx );
        return new SpecData( impl );
    }

    /**
     * Create a SpecData for a given {@link Ndx}. Also provide a short name
     * and full name.
     */
    public SpecData get( Ndx ndx, String shortName, String fullName )
        throws SplatException
    {
        SpecDataImpl impl = new NDXSpecDataImpl( ndx, shortName, fullName );
        return new SpecData( impl );
    }

    /**
     * Cause an existing SpecData object to "re-open". This causes the object
     * to re-visit the backing file if one exists. Throws a SplatException if
     * the operation fails for any reason.
     */
    public void reOpen( SpecData specData )
        throws SplatException
    {
        String specspec = specData.getFullName();
        SpecDataImpl oldImpl = specData.getSpecDataImpl();
        SpecDataImpl newImpl = null;

        try {
            if ( specData instanceof LineIDSpecData ) {
                newImpl = LocalLineIDManager.getInstance()
                    .reLoadSpecDataImpl( (LineIDSpecData) specData );
            }
            else if ( oldImpl instanceof FITSSpecDataImpl ) {
                newImpl = new FITSSpecDataImpl( specspec );
            }
            else if ( oldImpl instanceof NDFSpecDataImpl ) {
                newImpl = new NDFSpecDataImpl( specspec );
            }
            else if ( oldImpl instanceof TXTSpecDataImpl ) {
                newImpl = new TXTSpecDataImpl( specspec );
            }
            else if ( oldImpl instanceof NDXSpecDataImpl ) {
                newImpl = new NDXSpecDataImpl( specspec );
            }
            else if ( oldImpl instanceof TableSpecDataImpl ) {
                newImpl = new TableSpecDataImpl( specspec );
            }
            if ( newImpl != null ) {
                specData.setSpecDataImpl( newImpl );
            }
            else {
                throw new SplatException( "Cannot re-open: " + specspec );
            }
        }
        catch (SplatException e) {
            throw new SplatException( "Failed to re-open spectrum", e );
        }
    }

    /**
     * Return the "types" of a given {@link SpecData} instance.
     * The types are the local data type constant, DEFAULT etc., and the table
     * index, if the underlying representation is a table.
     */
    public int[] getTypes( SpecData specData )
    {
        int[] result = new int[1];
        SpecDataImpl impl = specData.getSpecDataImpl();

        if ( impl instanceof LineIDSpecDataImpl ) {
            result[0] = IDS;
        }
        else if ( impl instanceof FITSSpecDataImpl ) {
            result[0] = FITS;
        }
        else if ( impl instanceof NDFSpecDataImpl ) {
            result[0] = HDS;
        }
        else if ( impl instanceof TXTSpecDataImpl ) {
            result[0] = TEXT;
        }
        else if ( impl instanceof NDXSpecDataImpl ) {
            result[0] = HDX;
        }
        else if ( impl instanceof TableSpecDataImpl ) {
            result[0] = TABLE;
            
        }
        return result;
    }


    /**
     * Given a URL for a remote resource make a local, temporary, copy. The
     * temporary file should have the correct file extension for the type of
     * remote data an {@link PathParser} is returned as the result (null
     * if a failure occurs).
     */
    protected PathParser remoteToLocalFile( URL url, int type )
            throws SplatException
    {
        PathParser namer = null;
        String remotetype = null;
<<<<<<< HEAD

        try {

            //  Contact the resource.


            URLConnection connection = url.openConnection();

            //  Handle switching from HTTP to HTTPS, if a HTTP 30x redirect is
            //  returned, as Java doesn't do this by default (security issues
            //  when moving from secure to non-secure).
            if ( connection instanceof HttpURLConnection ) {
                int code = ((HttpURLConnection)connection).getResponseCode();


                if ( code == HttpURLConnection.HTTP_MOVED_PERM ||
                     code == HttpURLConnection.HTTP_MOVED_TEMP ||
                     code == HttpURLConnection.HTTP_SEE_OTHER ) {
                    String newloc = connection.getHeaderField( "Location" );
                    URL newurl = new URL( newloc );
                    connection = newurl.openConnection();
                }
                code = ((HttpURLConnection)connection).getResponseCode();
                if ( code >= 500  ) // 5** codes, server is not available so we can stop right now.
                {
                    throw new SplatException( "Server returned " + ((HttpURLConnection)connection).getResponseMessage() + " " +
                            " for the URL : " + url.toString()    );
                }
                String conttype=connection.getContentType();
                if (conttype!=null) {
                    mimetype = new MimeType(conttype);
                }
=======
        URLConnection connection=null;
        String conttype = "";
        
        InputStream is;

        //  Contact the resource.
       
        try {
        	connection = openConnection(url);
        	
            is =  connection.getInputStream();
            conttype=connection.getContentType();
            String contenc = connection.getContentEncoding();

            boolean compressed = (contenc != null && contenc.contains("gzip") || (conttype != null && conttype.contains("gzip")));
            remotetype = getRemoteType(connection.getHeaderField("Content-disposition"));
            if (compressed) 
            	is = new GZIPInputStream(is);
           // else
           // 	is = unzipIfNecessary(is); // if service sends gzipped data without declaring it
        } catch (IOException e) {
            throw new SplatException( e );
        }
       
        //  And read it into a local file. Use the existing file extension
        //  if available and we're not guessing the type.
        namer = new PathParser( url.toString() );
        String stype = null;
      
        int mimetype=mimeToSPLATType(conttype);
        if ((type == DEFAULT || type == GUESS) && mimetype != GUESS && mimetype != NOT_SUPPORTED)
           type=mimetype;
        
        //  Create a temporary file. Use a file extension based on the
        //  type, if known.
>>>>>>> 7a787e06

        switch (type) {
            case FITS: {
                stype = ".fits";
            }
            break;
            case HDS: {
                stype = ".sdf";
            }
<<<<<<< HEAD

            connection.setConnectTimeout(10*1000); // 10 seconds
            connection.setReadTimeout(30*1000); // 30 seconds read timeout???
            InputStream is = connection.getInputStream();
            if (compressed)
                is = new GZIPInputStream(is);
            //  And read it into a local file. Use the existing file extension
            //  if available and we're not guessing the type.
            namer = new PathParser( url.toString() );

            String stype = null;

            // parse mime type
            if (mimetype.getSubType().contains("votable") || mimetype.getSubType().contains("xml")) {
                type = HDX;
            } else if (mimetype.getSubType().contains("fits") ) {
                type = FITS;
            } else if (mimetype.getPrimaryType().contains("text") && mimetype.getSubType().contains("plain") ) {
                type = TEXT;
            }

            //  Create a temporary file. Use a file extension based on the
            //  type, if known.

            switch (type) {
                case FITS: {
                    stype = ".fits";
                }
                break;
                case HDS: {
                    stype = ".sdf";
                }
                break;
                case TEXT: {
                    stype = ".txt";
                }
                break;
                case HDX: {
                    stype = ".xml";
                }
                break;
                case TABLE: {
                    stype = ".tmp";
                }
                break;
                case GUESS: {
                    stype = ".tmp";
                }
                break;
                default: {
                    if (remotetype != null)
                        stype=remotetype; // the type of the remote filename
                    else
                        stype = namer.type();

                    if ( stype.equals( "" ) ) {
                        stype = ".tmp";
                    }
                }
            }

            TemporaryFileDataSource datsrc =
                new TemporaryFileDataSource( is, url.toString(), "SPLAT",
                                             stype, null );
            String tmpFile = datsrc.getFile().getCanonicalPath();

=======
            break;
            case TEXT: {
                stype = ".txt";
            }
            break;
            case HDX: {
                stype = ".xml";
            }
            break;
            case TABLE: {
                stype = ".vot";
            }
            break;
            case GUESS: {
                stype = ".tmp";
            }
            break;
            default: {
                if (remotetype != null) 
                    stype=remotetype; // the type of the remote filename
                else 
                    stype = namer.type();

                if ( stype.equals( "" ) ) {
                    stype = ".tmp";
                }
            }
        }
       

        try {          
            TemporaryFileDataSource datsrc = new TemporaryFileDataSource( is, url.toString(), "SPLAT", stype, null );
            String tmpFile = datsrc.getFile().getCanonicalPath();
>>>>>>> 7a787e06
            namer.setPath( tmpFile );
            datsrc.close(); 
            //  Check file. If an error occurred with the request at the
            //  server end this will probably result in the download of an
            //  HTML file, or a file starting with NULL.
            FileInputStream fis = new FileInputStream( tmpFile );
<<<<<<< HEAD
         /*   BufferedReader br = new BufferedReader(new InputStreamReader(fis));
             String line1 = null, line2=null;
             line1 = br.readLine();
             line2 = br.readLine();
             br.close();*/
            // char[] header = line1.toCharArray();
=======

            // try to get file format from its first lines 
            // if extension is not in pathname

>>>>>>> 7a787e06
            byte[] header = new byte[4];
            fis.read( header );
            fis.close();

            //  Test if equal to '<!DO' of "<!DOCTYPE" or '<HTM'
            if ( ( header[0] == '<' && header[1] == '!' &&
                    header[2] == 'D' && header[3] == 'O' ) ||
                    header[0] == '<' && header[1] == 'H' &&
                    header[2] == 'T' && header[3] == 'M' ) {
                //  Must be HTML.
                throw new SplatException( "Cannot use the file returned" +
                        " by the URL : " + url.toString() +
                        " it contains an HTML document" );
            }
            else if ( header[0] == 0 && header[1] == 0 ) {
                throw new SplatException( "Cannot use the file returned" +
                        " by the URL : " + url.toString() +
                        " as it is empty" );
            }

<<<<<<< HEAD
            // try to get file format from its first lines
            // if extension is not in pathname

        }
        catch (Exception e) {
=======
        } catch (Exception e) {
>>>>>>> 7a787e06
            throw new SplatException( e );
        }

        return namer;
    }

<<<<<<< HEAD

=======
    private InputStream unzipIfNecessary(InputStream is) throws IOException {
        BufferedInputStream bis = new BufferedInputStream( is ); 
        bis.mark(0);
        byte header[] = new byte[2];
       
        try {
        	header[0]=(byte) bis.read();
        	header[1]=(byte) bis.read();
        	byte magic1= (byte) GZIPInputStream.GZIP_MAGIC;
        	byte magic2 = (byte) (GZIPInputStream.GZIP_MAGIC >>> 8);
        	bis.reset();
        	
            if ((header[0] ==  magic1)  && (header[1] == magic2)) {
            	 return new GZIPInputStream( bis );
            }           
            bis.mark(0);
        } catch (IOException e) {
        	return is;
        }
      
        return bis;
   }
    
>>>>>>> 7a787e06
    /*
     * getRemoteType
     * gets remote file type from remote filename contained in HTTP connection header string
     */
    private String getRemoteType(String headerstr) {
        if ( headerstr == null || headerstr.isEmpty() )
            return null;
        if (headerstr.contains("filename="))
        {
           String remotename = headerstr.substring(headerstr.indexOf("filename=")+9);
            if (remotename != null) {
                PathParser remotenamer = new PathParser(remotename);
                return remotenamer.type();
            }
        }
        return null;
    }

    //  Types of reprocessing of 2D data files. The default is VECTORIZE
    //  which implementations should have already performed.
    public final static int COLLAPSE = 0;
    public final static int EXTRACT = 1;
    public final static int VECTORIZE = 2;

    /**
     * Process a SpecData object that isn't really 1D into other
     * representations of itself. There are several ways that this
     * reprocessing can be performed:
     * <ul>
     *   <li>Collapse onto the dispersion axis</li>
     *   <li>Expansion into a spectrum per dispersion line of the original
     *       data</li>
     *   <li>Vectorisation of the original data into a single spectrum</li>
     * </ul>
     * To be re-processable a SpecData must have an implementation that is 2D
     * or 3D (or reducible to these).  Higher dimensions are not supported and
     * 1D spectrum require no reprocessing. In both these cases a null is
     * returned. A null is also returned for VECTORIZED requests as this is
     * the natural format for all spectral data (this may change).
     *
     * @param specData the SpecData object to reprocess.
     * @param method the method to use when reprocessing, COLLAPSE, EXTRACT or
     *               VECTORIZE.
     * @param dispax the index of the dispersion axis, set to null for
     *               automatic choice.
     * @param selectax the index of the axis that will be stepped along
     *                 collapsing down onto dispersion axis, set to null for
     *                 automatic choice. This may not be the dispax.
     * @param purge whether to remove any spectra that have bad limits from
     *              the results.
     */
    public SpecData[] reprocessTo1D( SpecData specData, int method,
                                     Integer dispax, Integer selectax,
                                     boolean purge )
        throws SplatException
    {
        int dax = -1;
        if ( dispax != null ) {
            dax = dispax.intValue();
        }
        int sax = -1;
        if ( selectax != null ) {
            sax = selectax.intValue();
        }

        if ( method == VECTORIZE ) {
            //  Nothing to do, this is the native form. XXX maybe we should
            //  check the dispersion axis. If this isn't the first one then we
            //  could re-order so we run along it, not perpendicular to it.
            return null;
        }

        //  Check dimensionality, for 1D and greater than 3D we do nothing.
        SpecDims specDims = new SpecDims( specData );
        int ndims = specDims.getNumSigDims();

        SpecData[] results = null;
        if ( ndims > 1 && ndims < 4 ) {

            //  Use choice of dispersion and stepped axis.
            specDims.setDispAxis( dax, true );
            specDims.setSelectAxis( sax, true );

            if ( method == COLLAPSE ) {
                results = collapseSpecData( specData, specDims );
            }
            else if ( method == EXTRACT )  {
                String testEchelle = specData.getProperty("WAT0_001"); // fits echele in IRAF format
                if (! testEchelle.isEmpty() && testEchelle.contains("system=multispec")) {
                    results = extractEchelleSpecData( specData, specDims );
                } else
                    results = extractSpecData( specData, specDims );
            }

            //  Purge any spectra with BAD limits.
            if ( purge && results != null ) {
                results = purgeBadLimits( results );
                if (results.length == 0)
                	results=null;
            }
        }
       
        return results;
       
    }

    /**
     * Remove any SpecData instance that have bad data or spectral limits from
     * an array of SpecData instances. Used after extraction or collapse to
     * clean up lists.
     */
    protected SpecData[] purgeBadLimits( SpecData spectra[] )
    {
        //  Count spectra with good limits.
        int n = 0;
        for ( int i = 0; i < spectra.length; i++ ) {
            double range[] = spectra[i].getRange();
            if ( range[0] != SpecData.BAD &&
                 range[1] != SpecData.BAD &&
                 range[2] != SpecData.BAD &&
                 range[3] != SpecData.BAD ) {
                n++;
            }
        }

        //  Purge any spectra with BAD limits.
        SpecData results[];
        if ( n != spectra.length ) {
            results = new SpecData[n];
            n = 0;
            for ( int i = 0; i < spectra.length; i++ ) {
                double range[] = spectra[i].getRange();
                if ( range[0] != SpecData.BAD &&
                     range[1] != SpecData.BAD &&
                     range[2] != SpecData.BAD &&
                     range[3] != SpecData.BAD ) {
                    results[n] = spectra[i];
                    n++;
                }
            }
        }
        else {
            results = spectra;
        }
        return results;
    }

    /**
     * Create new SpecData instances by collapsing 2D or 3D implementations
     * onto the dispersion axis. This creates new 1D SpecData objects. Only
     * one is produced if the data is 2D.
     */
    private SpecData[] collapseSpecData( SpecData specData, SpecDims specDims )
        throws SplatException
    {
        SpecData[] results = null;
        int ndims = specDims.getNumSigDims();
        if ( ndims == 2 ) {
            //  Simple 2D data.
            results = new SpecData[1];
            SpecDataImpl newImpl =
                new CollapsedSpecDataImpl( specData, specDims );
            results[0] = new SpecData( newImpl );
        }
        else {
            //  Need to pick an axis to step along collapsing each section in
            //  turn onto the dispersion axis.
            int stepaxis = specDims.getSelectAxis( true );
            int displen = specDims.getSigDims()[stepaxis];
            results = new SpecData[displen];
            for ( int i = 0; i < displen; i++ ) {
                SpecDataImpl newImpl =
                    new CollapsedSpecDataImpl( specData, specDims, i );
                results[i] = new SpecData( newImpl );
            }
        }
        return results;
    }

    /**
     * Create a set of new 1D SpecData instances by extracting each line of a
     * 2D or 3D implementation along the dispersion axis.
     */
    private SpecData[] extractSpecData( SpecData specData, SpecDims specDims )
        throws SplatException
    {
        SpecData[] results = null;
        int dispax = specDims.getDispAxis( true );
        int[] dims = specDims.getSigDims();

        if ( dims.length == 2 ) {
            //  Simple 2D data.
            if ( dispax == 1 ) {
                results = new SpecData[dims[0]];
            }
            else {
                results = new SpecData[dims[1]];
            }
            for ( int i = 0; i < results.length; i++ ) {
                SpecDataImpl newImpl =
                    new ExtractedSpecDataImpl( specData, specDims, i );
                results[i] = new SpecData( newImpl );
            }
        }
        else {
            int stepaxis = specDims.getSelectAxis( true );
            int otheraxis = specDims.getFreeAxis( true );
            int steplength = dims[stepaxis];
            int otherlength = dims[otheraxis];

            results = new SpecData[steplength*otherlength];
            int count = 0;
            for ( int j = 0; j < otherlength; j++ ) {
                for ( int i = 0; i < steplength; i++ ) {
                    SpecDataImpl newImpl =
                        new ExtractedSpecDataImpl( specData, specDims, i, j );
                    results[count++] = new SpecData( newImpl );
                }
            }
        }
        return results;
    }

    /**
     * Create a set of new 1D SpecData instances from IRAF Echelle FITS format by extracting each line of a
     * 2D or 3D implementation along the dispersion axis and applying the defined parameters.
     */
    private SpecData[] extractEchelleSpecData( SpecData specData, SpecDims specDims )
        throws SplatException
    {
        SpecData[] results = null;
        int dispax = specDims.getDispAxis( true );
        int[] dims = specDims.getSigDims();

        if ( dims.length == 2 ) {
            //  Simple 2D data.
            if ( dispax == 1 ) {
                results = new SpecData[dims[0]];
            }
            else {
                results = new SpecData[dims[1]];
            }

            boolean moreinfo=true;

            ArrayList<String> specline = new ArrayList<String>();
            String specParams = "";
            int specindex=1; int linelength=0;
            for (int i=1; moreinfo ;i++) {
                String property= "WAT2_"+ String.format("%03d", i); // think of a better algorithm!!!
                String propline = getEchelleProperty(specData, property, linelength); // Problem: getProperty always removes heading/tailing empty spaces
                int newlength = propline.length();
                linelength=newlength; // !!!HACK works only if fitst line has the right length

                logger.info("propline1 "+propline+"<\n");
                if (! propline.isEmpty()) {
                    propline=specParams.concat(propline);
                    logger.info("propline2 "+propline+"<\n");
                    int specstart = propline.indexOf(" spec"+specindex);
                    if (specstart != -1) {
                        if (i > 1  ) { // do not do this at the first line
                            specParams = propline.substring(0, specstart -1);
                            specline.add(specParams);
                        }
                        specParams = propline.substring(specstart +1);
                        specindex++;
                    } else {
                        specParams = propline;
                    }

                } else {
                    moreinfo = false;
                    if (specParams != null)
                        specline.add(specParams);
                }
            }

            logger.info("results "+results+ "count "+specline.size()+"\n");
            for ( int i = 0; i < results.length; i++ ) {

                logger.info(specline.get(i)+"\n");
                int ind1 = specline.get(i).indexOf('"');
                if (ind1 < specline.get(i).length()-1)
                    ind1+=1;
            //    int ind2 = specline.get(i).indexOf('"', ind1)-1;
                String sparamstr = specline.get(i).substring(ind1 );
                String [] sparams = sparamstr.split(" ");
                SpecDataImpl newImpl = null;
                try {
                    newImpl = new ExtractedSpecDataImpl( specData, specDims, i , Integer.parseInt(sparams[2]),
                                                    Double.parseDouble(sparams[3]), Double.parseDouble(sparams[4]), Double.parseDouble(sparams[6]));
                    results[i] = new SpecData( newImpl );
                }
                catch (Exception e) {
                    logger.info(i+ "- " + e.getMessage());
                    results[i]=null;
                    e.printStackTrace();
                }

            }
        }
        else {
            int stepaxis = specDims.getSelectAxis( true );
            int otheraxis = specDims.getFreeAxis( true );
            int steplength = dims[stepaxis];
            int otherlength = dims[otheraxis];

            results = new SpecData[steplength*otherlength];
            int count = 0;
            for ( int j = 0; j < otherlength; j++ ) {
                for ( int i = 0; i < steplength; i++ ) {
                    SpecDataImpl newImpl =
                            new ExtractedSpecDataImpl( specData, specDims, i, j );
                    results[count++] = new SpecData( newImpl );
                }
            }
        }
        return results;
    }


    protected String getEchelleProperty( SpecData specdata, String key, int linelength ) {

        Header hdrs=specdata.getHeaders();

        String scard = hdrs.findKey(key.toUpperCase());
        HeaderCard card = hdrs.findCard(key.toUpperCase());
       // HeaderCard card = new HeaderCard( scard );
        String cardValue=card.getValue();
        int ind=cardValue.indexOf("\' ");

        String  test=card.toString();
        if (scard.endsWith(" "))
                cardValue+=" "; // add last space if it's found in scard
        if ( linelength > cardValue.length() )
            cardValue=" "+cardValue; // add first space if string is shorter
        return cardValue;
    }

    /**
     * Process a SED (IVOA spectral data model) XML file and extract all the
     * spectra that it contains.
     *
     * @param specspec the SED specification, assumed to be a VOTable, can be
     *                 remote or local.
     * @return an array of SpecData instances, one for each spectrum located.
     */
    public SpecData[] expandXMLSED( String specspec )
        throws SplatException
    {
        ArrayList specList = new ArrayList();

        //  Access the VOTable.
        VOElement root = null;
        try {
            root = new VOElementFactory().makeVOElement( specspec );            
        }
        catch (Exception e) {
            throw new SplatException( "Failed to open VOTable"+e.getMessage(), e );
            //throw new SplatException( "Failed to open SED VOTable"+e.getMessage(), e );
        }

        VOElement[] resource = root.getChildren();
    
        String tagName = null;
        String utype = null;
        SpecData specData = null;
        VOStarTable table = null;
        String productType = "";
        String timeRef = "";
        String timeSystem = "";
        String timeRefpos = "";
    	double time0 = 0;
    	String timeField = "";
    	String timeScale = "";
    	
        for ( int i = 0; i < resource.length; i++ ) {
            tagName = resource[i].getTagName();
            if ( "VODML".equals( tagName ) ) {
                VODMLReader  dml = new VODMLReader(resource[i]);
                productType = dml.getDataProductType(); 
                timeSystem = dml.getTimeFrameKindParameter();
            }
            else if ( "RESOURCE".equals( tagName ) ) {
              //  String resourceType = resource[i].getAttribute("type");
             //   if (resourceType.equalsIgnoreCase("results"))
              //      throw new SplatException("results table");

                //  Look for the TABLEs and check if any have utype
                //  "sed:Segment" these are the spectra.
                VOElement child[] = resource[i].getChildren();
                for ( int j = 0; j < child.length; j++ ) {
                    tagName = child[j].getTagName();
<<<<<<< HEAD
                    if ( "TABLE".equals( tagName ) ) {
                        utype = child[j].getAttribute( "utype" );
                        //   if ( "sed:Segment".equals( utype ) ) { // we try this also for multiple spectra in a VOTable which do not have this utype (i.E. echelle spectra)

=======
                    if ("TIMESYS".equals(tagName)) {
                    	timeRefpos = child[j].getAttribute("refposition");
                    	time0 = Double.parseDouble(child[j].getAttribute("timeorigin"));
                    	timeRef = child[j].getAttribute("ID");
                    	VOElement timeFieldElement = child[j].getReferencedElement(timeRef, "FIELD");
                    	if (timeFieldElement != null)
                    		timeField = timeFieldElement.getName();
                    	timeScale = child[j].getAttribute("timescale");
                    	if (TimeUtilities.MJD_Origin == time0) { // TODO improve this
                    		timeSystem="MJD";
                    	} else {
                    		timeSystem="JD";
                    	}
                    	
                    	//productType = "TIMESERIES"; //!!!!!!!
                    }
                    else if ( "TABLE".equals( tagName ) ) {
                        utype = child[j].getAttribute( "utype" );  
                        //child[j].setAttribute("dataproducttype", productType);
>>>>>>> 7a787e06
                                try {
                                    table = new VOStarTable( (TableElement) child[j] );

                                if ( table.getRowCount() == 0 )
                                    throw new SplatException( "The table is empty: "+specspec);
                                
                                TableSpecDataImpl impl = new TableSpecDataImpl(table);
                                
                                if (productType.equalsIgnoreCase("TIMESERIES")) {
                                    impl.setObjectType(ObjectTypeEnum.TIMESERIES);                                   
                                    if (timeField != null && ! timeField.isEmpty() ) 
                                        impl.setTimeField(timeField);
                                    if (timeRefpos != null && ! timeRefpos.isEmpty() )
                                        impl.setTimeRefpos(timeRefpos);                                                                                                  
                                    if (timeScale != null && ! timeScale.isEmpty() ) {
                                    	timeScale = TimeUtilities.getSupportedTimeScale(timeRefpos, timeScale);
                                        impl.setTimeScale(timeScale);
                                    }
                                    if (timeSystem != null && ! timeSystem.isEmpty() )
                                        impl.setTimeSystem(timeSystem);
                                    impl.setTime0(time0);       
                                }
                                specData = new SpecData( impl );
                                
                                
                               // specData.setShortName(specData.getShortName() + " " + child[j].getAttribute("name"));
                                specList.add( specData );
                                } catch (IOException e) {
                                    throw new SplatException(e);
                                }

                    //    }
                    }
                }
            }
        }
        SpecData[] spectra = new SpecData[specList.size()];
        specList.toArray( spectra );
        return spectra;
    }

    /**
     * Process a SED stored in a FITS table and extract all the
     * spectra that it contains.
     *
     * @param specspec the SED FITS file containing the table.
     * @param nspec number of spectra table contains.
     * @return an array of SpecData instances, one for each spectrum located.
     */
    public SpecData[] expandFITSSED( String specspec, int nspec )
        throws SplatException
    {
        ArrayList specList = new ArrayList();

        SpecDataImpl impl = null;
        for ( int i = 0; i < nspec; i++ ) {
            impl = new TableSpecDataImpl( specspec, i );
            specList.add( makeSpecDataFromImpl( impl, false, null ) );
        }
        SpecData[] spectra = new SpecData[specList.size()];
        specList.toArray( spectra );
        return spectra;
    }

    /**
     * Converts a mime type to one of recognized ObjectType.
     * 
     * FIXME: Hacky way for quick and partial timeseries support
     * 
     * @param type
     * @return
     */
    public static ObjectTypeEnum productTypeToObjectType(String type) {
    	ObjectTypeEnum objectType = ObjectTypeEnum.SPECTRUM;
    	
    	if (type != null &&  (type.toLowerCase().trim().startsWith("timeseries") ||
    			              type.toLowerCase().trim().equals("lightcurve") ||
    			              type.toLowerCase().trim().equals("light curve"))) {
    		objectType = ObjectTypeEnum.TIMESERIES;
    	}
//    	System.out.println("and146: mimeToObjectType: " + objectType);
    	return objectType;
    }
    
    /**
     * Convert a of mime types into the equivalent SPLAT type (these are
     * int constants defined in SpecDataFactory). Note we use the full MIME
     * types and the SSAP shorthand versions (fits, votable, xml).
     */
    public static int mimeToSPLATType( String type )
    {
    	
//        System.out.println("and146: type to detect: " + type);
    	int stype = SpecDataFactory.DEFAULT;
    	
    	if (type == null)
    		return stype;
    	
        String simpleType = type.toLowerCase();

        //   Note allow for application/fits;xxxx, so use startsWith,
        //   same for full mime types below.

        if ( simpleType.startsWith( "application/fits" ) ||
        	 simpleType.startsWith( "application/x-fits" ) || 
             simpleType.equals( "fits" ) ) {
            //  FITS format, is that image or table?
            stype = SpecDataFactory.FITS;
        }
        else if ( simpleType.startsWith( "image/fits" ) ) {
            //  FITS (image) format...
            stype = SpecDataFactory.FITS;
        }
        else if ( simpleType.startsWith( "spectrum/fits" ) ) {
            //  FITS format, is that image or table? Don't know who
            //  thought this was a mime-type?
            stype = SpecDataFactory.FITS;
        }
        else if (simpleType.startsWith("timeseries/fits") ) {
            stype = SpecDataFactory.FITS;
        }
        else if ( simpleType.startsWith( "text/plain" ) ) {
            //  ASCII table of some kind.
            stype = SpecDataFactory.TEXT;
        }
        else if ( simpleType.startsWith( "application/x-votable+xml" ) ||
                  simpleType.equals( "text/xml;x-votable" ) ||
                  simpleType.startsWith( "text/x-votable+xml" ) ||
<<<<<<< HEAD
                  simpleType.equals( "xml" ) ) {

=======
                  simpleType.equals( "xml" ) ||
                  simpleType.startsWith("text/xml")) {
            
>>>>>>> 7a787e06
            // VOTABLE containing DataLink information
            if (simpleType.contains("content=datalink"))
                stype = SpecDataFactory.DATALINK;
            else
            // VOTable spectrum, open as a table. 
               stype = SpecDataFactory.TABLE;
               // stype = SpecDataFactory.SED;
        }
        else if ( simpleType.startsWith( "spectrum/votable" ) ||
                  simpleType.equals( "votable" ) ) {
            stype = SpecDataFactory.TABLE;

        } else if (!simpleType.isEmpty())
            stype = SpecDataFactory.NOT_SUPPORTED;
        return stype;
    }

    //
    //  DataNode guessing.
    //
    public SpecData makeGuessedSpecData( String specspec, URL url )
        throws SplatException
    {
        List<SpecData> specDataList = makeGuessedSpecDataList(specspec, url);

        if (specDataList != null && !specDataList.isEmpty())
                return specDataList.get(0);
        else
                return null;
    }

    //
    //  DataNode guessing.
    //
    public List<SpecData> makeGuessedSpecDataList( String specspec, URL url )
        throws SplatException
    {
        List<SpecData> specDataList = new LinkedList<SpecData>();
        //SpecData specData = null;
        if ( dataNodeFactory == null ) {
            dataNodeFactory = new DataNodeFactory();
            SplatDataNode.customiseFactory( dataNodeFactory );
        }

        try {
            DataNode node =
                dataNodeFactory.makeDataNode( null, new File( specspec ) );
            List<SpecData> sdList = SplatDataNode.makeSpecDataList( node );

            for (SpecData specData : sdList) {
                if ( specData != null ) {
                    specData.setShortName( url.toString() );
                    specDataList.add(specData);
                }
            }

        }
        catch (SEDSplatException se ) {
            throw se;
        }
        catch (Exception e) {
            throw new SplatException( e );
        }
        return specDataList;
    }

    public void setAuthenticator(SSAPAuthenticator auth) {
        authenticator=auth;
    }
<<<<<<< HEAD
}
=======
    
    private URLConnection openConnection(URL url) throws SplatException, IOException {
        
        URLConnection connection = url.openConnection();

        if ( connection instanceof HttpURLConnection ) {
            int code = ((HttpURLConnection)connection).getResponseCode();
            if ( code == HttpURLConnection.HTTP_MOVED_PERM ||
                    code == HttpURLConnection.HTTP_MOVED_TEMP ||
                    code == HttpURLConnection.HTTP_SEE_OTHER ) {
                String newloc = connection.getHeaderField( "Location" );
                URL newurl = new URL( newloc );
                connection = newurl.openConnection();
            }


            code = ((HttpURLConnection)connection).getResponseCode();
            if ( code >= 500  ) // 5** codes, server is not available so we can stop right now.
            {
                throw new SplatException( "Server returned " + ((HttpURLConnection)connection).getResponseMessage() + " " + 
                        " for the URL : " + url.toString()    );
            }
        }
        connection.setConnectTimeout(10*1000); // 10 seconds
        connection.setReadTimeout(30*1000); // 30 seconds read timeout??? 
        return connection;
    }
}

>>>>>>> 7a787e06
<|MERGE_RESOLUTION|>--- conflicted
+++ resolved
@@ -231,12 +231,7 @@
 
     /** the authenticator for access control **/
     private SSAPAuthenticator authenticator;
-<<<<<<< HEAD
-
-=======
-    
-    
->>>>>>> 7a787e06
+
     /**
      *  Hide the constructor from use.
      */
@@ -270,25 +265,13 @@
      *  @exception SplatException thrown if specification does not
      *             specify a spectrum that can be accessed.
      */
-<<<<<<< HEAD
-    public List<SpecData> get( String specspec, int type )
-                throws SplatException {
-        List<SpecData> spectra = getAll(specspec, type);
-
-        if (spectra != null && !spectra.isEmpty())
-            return spectra;
-        return null;
-=======
     public List<SpecData> get( String specspec, int type, ObjectTypeEnum objectType ) 
     		throws SplatException {
     	List<SpecData> spectra = getAll(specspec, type, objectType);
     	
     	if (spectra != null && !spectra.isEmpty())
-    	//	return spectra.get(0);
     	    return spectra;
-    	else
-    		return null;
->>>>>>> 7a787e06
+    	return null;
     }
 
     /**
@@ -307,13 +290,8 @@
      */
     public SpecData get1( String specspec, int type )
             throws SplatException {
-<<<<<<< HEAD
         List<SpecData> spectra = getAll(specspec, type);
 
-=======
-        List<SpecData> spectra = getAll(specspec, type); 
-        
->>>>>>> 7a787e06
         if (spectra != null && !spectra.isEmpty())
           return spectra.get(0);
            // return spectra;
@@ -385,10 +363,6 @@
         boolean isRemote = namer.isRemote();
        
         if ( isRemote ) {
-<<<<<<< HEAD
-            if ( ( type != TABLE && type != HDX ) || ( type == GUESS ) ) {
-                PathParser pathParser = remoteToLocalFile( namer.getURL(), type );
-=======
              int remotetype = checkMimeType(namer.getURL());
              if (remotetype == DATALINK) { // if it's a datalink file, it has to be parsed and its information extracted
                  try { // try opening the link with #this semantics.
@@ -406,7 +380,7 @@
                      throw new SplatException(e);
                  } catch (SAXException e) {
                 	 throw new SplatException(e);
-				}
+		 }
              }
                  
            //  if ( remotetype != GUESS && remotetype != NOT_SUPPORTED)
@@ -414,7 +388,6 @@
               
              if ( ( /*type != TABLE &&*/ type != HDX ) || ( type == GUESS ) ) {               
                 PathParser pathParser = remoteToLocalFile( namer.getURL(), type ); 
->>>>>>> 7a787e06
                 specspec = pathParser.ndfname();
             }
         }
@@ -479,12 +452,8 @@
             }
 
             for (SpecDataImpl impl : impls) {
-<<<<<<< HEAD
                 specDataList.add(makeSpecDataFromImpl( impl, isRemote, namer.getURL() ));
-=======
-                //impl.setObjectType(objectType);
             	specDataList.add(makeSpecDataFromImpl( impl, isRemote, namer.getURL() ));
->>>>>>> 7a787e06
             }
 
             return specDataList;
@@ -495,10 +464,6 @@
         specDataList.addAll(makeGuessedSpecDataList(specspec, namer.getURL()));
         return specDataList;
       }
-<<<<<<< HEAD
-=======
-    
-   
 
     private int checkMimeType(URL url) throws SplatException {
         String conttype = "";
@@ -519,7 +484,6 @@
             return GUESS;
         return mimeToSPLATType(conttype);
     }
->>>>>>> 7a787e06
 
     /**
      *  Check the format of the incoming specification and create an
@@ -620,15 +584,8 @@
      *  @param specspec the specification of the spectrum to be
      *                  opened (i.e. file.fits, file.sdf,
      *                  file.fits[2], file.more.ext_1 etc.).
-<<<<<<< HEAD
-     *
-     * @param specspec the specification of the spectrum to be
-     *                  opened (i.e. file.fits, file.sdf,
-     *                  file.fits[2], file.more.ext_1 etc.).
-=======
      *                  
      * @param format the format of the spectrum
->>>>>>> 7a787e06
      *
      *  @return the SpecData object created from the given
      *          specification.
@@ -657,13 +614,8 @@
      *  @param specspec the specification of the spectrum to be
      *                  opened (i.e. file.fits, file.sdf,
      *                  file.fits[2], file.more.ext_1 etc.).
-<<<<<<< HEAD
-     *
-     * @param specspec the specification of the spectrum to be
-=======
      *                  
      * @param format the specification of the spectrum to be
->>>>>>> 7a787e06
      *                  opened (i.e. file.fits, file.sdf,
      *                  file.fits[2], file.more.ext_1 etc.).
      *
@@ -741,12 +693,7 @@
             throwReport( specspec, false, format);
         }
         for (SpecDataImpl impl : impls) {
-<<<<<<< HEAD
                 spectra.add(makeSpecDataFromImpl( impl, isRemote, specurl ));
-=======
-            
-        	spectra.add(makeSpecDataFromImpl( impl, isRemote, specurl ));
->>>>>>> 7a787e06
         }
         //return makeSpecDataFromImpl( impl, isRemote, specurl );
         return spectra;
@@ -772,14 +719,9 @@
     protected List<SpecDataImpl> makeLocalFileImplList( String name, String format )
         throws SplatException
     {
-<<<<<<< HEAD
         List<SpecDataImpl> impls = new ConstrainedList<SpecDataImpl>(ConstraintType.DENY_NULL_VALUES, LinkedList.class);
         //SpecDataImpl impl = null;
-=======
-    	List<SpecDataImpl> impls = new ConstrainedList<SpecDataImpl>(ConstraintType.DENY_NULL_VALUES, LinkedList.class);
-    	//SpecDataImpl impl = null;
     	
->>>>>>> 7a787e06
         if ( format.equals( "NDF" ) ) {
             //impl = makeNDFSpecDataImpl( name );
                 impls.add(makeNDFSpecDataImpl( name ));
@@ -855,16 +797,6 @@
     protected List<SpecDataImpl> makeFITSSpecDataImplList( String specspec )
         throws SplatException
     {
-<<<<<<< HEAD
-        List<SpecDataImpl> specDataImpls = new ConstrainedList<SpecDataImpl>(ConstraintType.DENY_NULL_VALUES, LinkedList.class);
-        boolean singleDish = false;
-        SpecDataImpl implGlobal = null;
-        boolean success=true;
-
-        implGlobal = new FITSSpecDataImpl( specspec );
-    //    if (is_sdfits(implGlobal))
-
-=======
     	List<SpecDataImpl> specDataImpls = new ConstrainedList<SpecDataImpl>(ConstraintType.DENY_NULL_VALUES, LinkedList.class);
     	boolean singleDish = false;
     	SpecDataImpl implGlobal = null;
@@ -879,7 +811,6 @@
         	return sdsshandler.getImpls();        	
         }
         
->>>>>>> 7a787e06
         for (int i = 0; i < ((FITSSpecDataImpl)implGlobal).hdurefs.length; i++) {
             singleDish = false;
                 SpecDataImpl impl = new FITSSpecDataImpl( specspec, i );
@@ -891,14 +822,8 @@
             StarTable starTable;
             long rowCount = 0;
             String pos = i+"";
-<<<<<<< HEAD
 
             if ( exttype.equals( "TABLE" ) || exttype.equals( "BINTABLE" ) ||
-=======
-            
-            
-            if ( exttype.equals( "TABLE" ) || exttype.equals( "BINTABLE" ) || 
->>>>>>> 7a787e06
                     dims == null || dims[0] == 0 ) {
                 try {
                     datsrc = new FileDataSource( specspec );
@@ -921,12 +846,8 @@
                                 specDataImpls.add(impl);
                             }
                         }// if i==1
-<<<<<<< HEAD
-                    } else {
-=======
                     } else { 
                         Header header = ((FITSSpecDataImpl)impl).getFitsHeaders();
->>>>>>> 7a787e06
                         impl = new TableSpecDataImpl( starTable, specspec, datsrc.getURL().toString(),
                                 ((FITSSpecDataImpl)impl).getFitsHeaders());
                     } // not SDFITS
@@ -949,14 +870,9 @@
                     //throw new SplatException( "Failed to open FITS table", e );
                     success=false;
                 }
-<<<<<<< HEAD
-            }
-=======
             } else {
             	logger.info(String.format("Ignoring HDU #%d in '%s' (no spectra/data array size 0)", i, impl.getFullName()));
             }
-           
->>>>>>> 7a787e06
 
                 /* add only if data array size is not 0
                  * (we can do this since we loop over all
@@ -1002,38 +918,6 @@
         DataSource datsrc = null;
         Exception tableException = null;
         try {
-<<<<<<< HEAD
-            DataSource datsrc = null;
-            if ( isRemote ) {
-                datsrc = new URLDataSource( url );
-            }
-            else {
-                datsrc = new FileDataSource( specspec );
-            }
-            StarTable starTable =
-                new VOTableBuilder().makeStarTable( datsrc, true,
-                                                    storagePolicy );
-            if ( starTable.getRowCount() == 0 )
-                throw new Exception( "The TABLE is empty");
-            if ( starTable != null ) {
-                return new TableSpecDataImpl( starTable );
-            }
-
-        }
-        catch (Exception e) {
-            tableException = e;
-            if (e.getMessage().contains("No TABLE element found")) {
-                impl=null;
-                logger.info( "VOTABLE returned no table" );
-                throw new SplatException (tableException);
-            }
-            if (e.getMessage().contains("TABLE is empty")) {
-                impl=null;
-                logger.info( e.getMessage() );
-                throw new SplatException (tableException);
-            }
-=======
-        
         	if ( isRemote ) {
         		datsrc = new URLDataSource( url );               
         	}
@@ -1119,7 +1003,6 @@
         		
         		return impl;
         	}
->>>>>>> 7a787e06
         }
       
         try {
@@ -1586,40 +1469,6 @@
     {
         PathParser namer = null;
         String remotetype = null;
-<<<<<<< HEAD
-
-        try {
-
-            //  Contact the resource.
-
-
-            URLConnection connection = url.openConnection();
-
-            //  Handle switching from HTTP to HTTPS, if a HTTP 30x redirect is
-            //  returned, as Java doesn't do this by default (security issues
-            //  when moving from secure to non-secure).
-            if ( connection instanceof HttpURLConnection ) {
-                int code = ((HttpURLConnection)connection).getResponseCode();
-
-
-                if ( code == HttpURLConnection.HTTP_MOVED_PERM ||
-                     code == HttpURLConnection.HTTP_MOVED_TEMP ||
-                     code == HttpURLConnection.HTTP_SEE_OTHER ) {
-                    String newloc = connection.getHeaderField( "Location" );
-                    URL newurl = new URL( newloc );
-                    connection = newurl.openConnection();
-                }
-                code = ((HttpURLConnection)connection).getResponseCode();
-                if ( code >= 500  ) // 5** codes, server is not available so we can stop right now.
-                {
-                    throw new SplatException( "Server returned " + ((HttpURLConnection)connection).getResponseMessage() + " " +
-                            " for the URL : " + url.toString()    );
-                }
-                String conttype=connection.getContentType();
-                if (conttype!=null) {
-                    mimetype = new MimeType(conttype);
-                }
-=======
         URLConnection connection=null;
         String conttype = "";
         
@@ -1655,7 +1504,6 @@
         
         //  Create a temporary file. Use a file extension based on the
         //  type, if known.
->>>>>>> 7a787e06
 
         switch (type) {
             case FITS: {
@@ -1665,74 +1513,6 @@
             case HDS: {
                 stype = ".sdf";
             }
-<<<<<<< HEAD
-
-            connection.setConnectTimeout(10*1000); // 10 seconds
-            connection.setReadTimeout(30*1000); // 30 seconds read timeout???
-            InputStream is = connection.getInputStream();
-            if (compressed)
-                is = new GZIPInputStream(is);
-            //  And read it into a local file. Use the existing file extension
-            //  if available and we're not guessing the type.
-            namer = new PathParser( url.toString() );
-
-            String stype = null;
-
-            // parse mime type
-            if (mimetype.getSubType().contains("votable") || mimetype.getSubType().contains("xml")) {
-                type = HDX;
-            } else if (mimetype.getSubType().contains("fits") ) {
-                type = FITS;
-            } else if (mimetype.getPrimaryType().contains("text") && mimetype.getSubType().contains("plain") ) {
-                type = TEXT;
-            }
-
-            //  Create a temporary file. Use a file extension based on the
-            //  type, if known.
-
-            switch (type) {
-                case FITS: {
-                    stype = ".fits";
-                }
-                break;
-                case HDS: {
-                    stype = ".sdf";
-                }
-                break;
-                case TEXT: {
-                    stype = ".txt";
-                }
-                break;
-                case HDX: {
-                    stype = ".xml";
-                }
-                break;
-                case TABLE: {
-                    stype = ".tmp";
-                }
-                break;
-                case GUESS: {
-                    stype = ".tmp";
-                }
-                break;
-                default: {
-                    if (remotetype != null)
-                        stype=remotetype; // the type of the remote filename
-                    else
-                        stype = namer.type();
-
-                    if ( stype.equals( "" ) ) {
-                        stype = ".tmp";
-                    }
-                }
-            }
-
-            TemporaryFileDataSource datsrc =
-                new TemporaryFileDataSource( is, url.toString(), "SPLAT",
-                                             stype, null );
-            String tmpFile = datsrc.getFile().getCanonicalPath();
-
-=======
             break;
             case TEXT: {
                 stype = ".txt";
@@ -1766,26 +1546,16 @@
         try {          
             TemporaryFileDataSource datsrc = new TemporaryFileDataSource( is, url.toString(), "SPLAT", stype, null );
             String tmpFile = datsrc.getFile().getCanonicalPath();
->>>>>>> 7a787e06
             namer.setPath( tmpFile );
             datsrc.close(); 
             //  Check file. If an error occurred with the request at the
             //  server end this will probably result in the download of an
             //  HTML file, or a file starting with NULL.
             FileInputStream fis = new FileInputStream( tmpFile );
-<<<<<<< HEAD
-         /*   BufferedReader br = new BufferedReader(new InputStreamReader(fis));
-             String line1 = null, line2=null;
-             line1 = br.readLine();
-             line2 = br.readLine();
-             br.close();*/
-            // char[] header = line1.toCharArray();
-=======
 
             // try to get file format from its first lines 
             // if extension is not in pathname
 
->>>>>>> 7a787e06
             byte[] header = new byte[4];
             fis.read( header );
             fis.close();
@@ -1806,24 +1576,13 @@
                         " as it is empty" );
             }
 
-<<<<<<< HEAD
-            // try to get file format from its first lines
-            // if extension is not in pathname
-
-        }
-        catch (Exception e) {
-=======
         } catch (Exception e) {
->>>>>>> 7a787e06
             throw new SplatException( e );
         }
 
         return namer;
     }
 
-<<<<<<< HEAD
-
-=======
     private InputStream unzipIfNecessary(InputStream is) throws IOException {
         BufferedInputStream bis = new BufferedInputStream( is ); 
         bis.mark(0);
@@ -1847,7 +1606,6 @@
         return bis;
    }
     
->>>>>>> 7a787e06
     /*
      * getRemoteType
      * gets remote file type from remote filename contained in HTTP connection header string
@@ -2241,12 +1999,6 @@
                 VOElement child[] = resource[i].getChildren();
                 for ( int j = 0; j < child.length; j++ ) {
                     tagName = child[j].getTagName();
-<<<<<<< HEAD
-                    if ( "TABLE".equals( tagName ) ) {
-                        utype = child[j].getAttribute( "utype" );
-                        //   if ( "sed:Segment".equals( utype ) ) { // we try this also for multiple spectra in a VOTable which do not have this utype (i.E. echelle spectra)
-
-=======
                     if ("TIMESYS".equals(tagName)) {
                     	timeRefpos = child[j].getAttribute("refposition");
                     	time0 = Double.parseDouble(child[j].getAttribute("timeorigin"));
@@ -2266,7 +2018,6 @@
                     else if ( "TABLE".equals( tagName ) ) {
                         utype = child[j].getAttribute( "utype" );  
                         //child[j].setAttribute("dataproducttype", productType);
->>>>>>> 7a787e06
                                 try {
                                     table = new VOStarTable( (TableElement) child[j] );
 
@@ -2395,14 +2146,9 @@
         else if ( simpleType.startsWith( "application/x-votable+xml" ) ||
                   simpleType.equals( "text/xml;x-votable" ) ||
                   simpleType.startsWith( "text/x-votable+xml" ) ||
-<<<<<<< HEAD
-                  simpleType.equals( "xml" ) ) {
-
-=======
                   simpleType.equals( "xml" ) ||
                   simpleType.startsWith("text/xml")) {
             
->>>>>>> 7a787e06
             // VOTABLE containing DataLink information
             if (simpleType.contains("content=datalink"))
                 stype = SpecDataFactory.DATALINK;
@@ -2472,9 +2218,6 @@
     public void setAuthenticator(SSAPAuthenticator auth) {
         authenticator=auth;
     }
-<<<<<<< HEAD
-}
-=======
     
     private URLConnection openConnection(URL url) throws SplatException, IOException {
         
@@ -2502,6 +2245,4 @@
         connection.setReadTimeout(30*1000); // 30 seconds read timeout??? 
         return connection;
     }
-}
-
->>>>>>> 7a787e06
+}