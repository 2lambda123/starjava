<?xml version="1.0"?>

<!DOCTYPE project PUBLIC "-//ANT//DTD project//EN" "../project.dtd">

<!--
 !   SPLAT build file
 !
 !   This file describes how to build the SPLAT package from a source
 !   release. It requires Apache ANT and a Java Development Kit.
 !
 !   In addition SPLAT may have requirements for other "core" and
 !   "third-party" packages to complete the compilation and any
 !   testing.
 !
 !   The main targets are:
 !
 !      build            -> compiles the source code
 !      clean            -> cleans up build and dist products
 !      deinstall        -> undo the install target
 !      dist             -> configures the local binary distribution
 !      export           -> creates the full distribution archives
 !      export-runonly   -> creates the runonly distribution archives
 !      export-source    -> creates the source distribution archives
 !      install          -> install distribution into Starlink tree
 !      install-runonly  -> install a runonly distribution into Starlink tree
 !      jars             -> creates the package jar file
 !      javadocs         -> creates the API documentation
 !      javadoc-sources  -> make source files for release API documention
 !      build-lineids    -> create the distributable line identifier jar file
 !      build-native     -> builds native library for current platform
 !      test             -> run up SPLAT from local build
 !
 !   Authors:
 !      Peter W. Draper (26-JUL-2002)
 !
 !   Version:
 !      $Id$
 !
 !-->

<project name="Build file for SPLAT" default="build" basedir=".">

  <!-- If either or both of these files exist then any properties
   !   contained within them will override those defined here.  -->
  <property file="${user.home}/.stardev.properties"/>
  <property file=".properties"/>

  <!-- Properties will also be set for all environment variables
   !   (PATH becomes "env.PATH"), generally not a good
   !   idea as names are OS dependent -->
  <property environment="env"/>

  <!--
   !  =================
   !  Global Properties
   !  =================
   !-->

  <!-- Directory for the Starlink installation (usually /star/java)-->
  <property name="star.dir" value="${basedir}/../../"/>

  <!-- Directory to install into (install target, usually /star/java)-->
  <property name="star.install" value="${star.dir}"/>

  <!-- Directory that contains the Starlink jar and shareable library tree -->
  <property name="star.jar.dir" value="${star.dir}/lib"/>

  <!-- Directory that contains the locally built sources (usually
   !   /star/java/source for full distribution) -->
  <property name="star.build.dir" value="${basedir}/../"/>

  <!-- Directory that any archives should be placed into. The local
   !   directory by default -->
  <property name="star.archive.dir" value="${basedir}"/>

  <!-- URL and package-list for linking against full Java docs -->
  <property name="javaapi.url" value="http://docs.oracle.com/javase/6/docs/api/"/>
  <property name="javaapi.lis" value="${star.build.dir}/src/docs/javaapi/"/>

  <!-- Web proxy configuration, you will usually override these in
   !   ~/.stardev.properties or .properties -->
  <property name="http.proxyPort" value="8080"/>
  <property name="http.proxyHost" value=""/>

  <!--
   !  ================
   !  Local Properties
   !  ================
   !-->

  <!-- Define the package name and current versions -->
  <property name="Name" value="SPLAT-VO"/>
  <property name="name" value="splat"/>
  <property name="version" value="3.15"/>

  <!-- The Java package name -->
  <property name="package.name" value="uk.ac.starlink.splat"/>


  <!-- Compilation options -->
  <property name="debug" value="true"/>
  <property name="deprecation" value="false"/>
  <property name="optimize" value="true"/>
  <property name="source.version" value="1.8"/>

  <!-- Extra task options, if any -->
  <property name="chmod.fail" value="false"/>

  <!-- JUnit test options -->
  <property name="junit.fork" value="yes"/>
  <property name="junit.filtertrace" value="on"/>
  <property name="junit.summary" value="no"/>

  <!-- Directory containing the package source -->
  <property name="src.dir" value="${basedir}/src"/>

  <!-- Directory containing the java source (top of the namespace)-->
  <property name="java.dir" value="${src.dir}/main"/>

  <!-- Directory containing miscellaneous docs -->
  <property name="src.docs" value="${src.dir}/docs"/>

  <!-- Directory containing any script required to execute or setup package-->
  <property name="script.dir" value="${src.dir}/script"/>

  <!-- Directory containing any third-party jars that should be
   !   distributed (normally these would belong in a proper package)-->
  <property name="src.jars.dir" value="${src.dir}/lib"/>

  <!-- Directory containing JNI source code -->
  <property name="src.jni.dir" value="${src.dir}/jni"/>

  <!-- Directory for miscellaneous files -->
  <property name="src.etc" value="${src.dir}/etc"/>

  <!-- Directories for JUnit test cases and related files -->
  <property name="tests.dir" value="${src.dir}/testcases"/>
  <property name="tests.etc.dir" value="${src.dir}/etc/testcases"/>

  <!-- File types that should not be passed through a filterchain when
   !   copying -->
  <property name="unfiltered.files" value="**/*.gif,**/*.jpg,**/*.ico,**/JavaHelpSearch/*"/>

  <!-- Directories to receive the various build components -->
  <property name="build.dir" value="${basedir}/build"/>
  <property name="build.classes" value="${build.dir}/classes"/>
  <property name="build.java" value="${build.dir}/java"/>
  <property name="build.tests" value="${build.dir}/testcases"/>
  <property name="build.tests.javadocs" value="${build.dir}/javadocs.test/"/>
  <property name="build.jni" value="${build.dir}/jni"/>
  <property name="build.lib" location="${build.dir}/lib"/>
  <property name="build.examples" value="${build.classes}/examples"/>

  <!-- Distribution directories, these are created in the current
   !   directory, unless dist.dir is redefined. Files that will be
   !   installed under a package name prefixed directory should be
   !   placed in the ".pkg" variants. Note some build components may
   !   be placed directly here for efficiency-->
  <property name="dist.dir" value="${basedir}"/>
  <property name="dist.bin" value="${dist.dir}/bin"/>
  <property name="dist.lib" value="${dist.dir}/lib"/>
  <property name="dist.src" value="${dist.dir}/src"/>
  <property name="dist.docs" value="${dist.dir}/docs"/>
  <property name="dist.etc" value="${dist.dir}/etc"/>

  <property name="dist.bin.pkg" value="${dist.bin}/${name}"/>
  <property name="dist.lib.pkg" value="${dist.lib}/${name}"/>
  <property name="dist.docs.pkg" value="${dist.docs}/${name}"/>
  <property name="dist.etc.pkg" value="${dist.etc}/${name}"/>
  <property name="dist.javadocs" value="${dist.docs}/${name}/javadocs"/>

  <!-- Architecture-specific files (shared libraries) will be placed in
   !   an appropriate subdirectory of dist.lib -->
  <property name="dist.lib.arch" value="${dist.lib}/${os.arch}"/>
  <property name="src.lib.arch" value="${src.jars.dir}/${os.arch}"/>
  <property name="build.lib.arch" value="${build.lib}/${os.arch}"/>

  <!-- Version for zipped/tarred export files. -->
  <property name="dist.version" value="${name}-${version}"/>

  <!-- File for logging the files that are copied by the install target -->
  <property name="install.log" value=".${name}.install"/>
  <property name="install.overwrite" value="true"/>

  <!-- Local webstart properties. Note this needs a local keystore,
   !   assumed to be called keystore in $star.build.dir, .. by
   !   default. -->
  <property name="webstart.codebase"
            value="http://starlink.jach.hawaii.edu/starjava/lib"/>
  <property name="webstart.alias" value="Starlink-UK"/>
  <property name="webstart.keystore" value="${star.build.dir}/keystore"/>
  <property name="webstart.keypass" value="Vroomfondel"/>
  <property name="webstart.storepass" value="Majikthise"/>
  <property name="webstart.starlink_logo" value="starlink_logo_med.gif"/>
  <property name="home.page" value="http://www.starlink.ac.uk/${name}"/>

  <!-- Add any local ANT tasks that are required (these should be
   !   moved to ANT if useful beyond the needs of this package) -->

  <!-- Non-standard source file directories -->
  <property name="stardev" value="/star"/>

  <!--
   !   =========
   !   CLASSPATH
   !   =========
   !-->

  <!-- Name all the jar files that we directly depend on. These will be
   !   used to produce a full CLASSPATH that is equivalent to that
   !   generated when these are referenced as optional bundled packages.
   !   It's best to have a classpath (rather than use the extension
   !   mechanism) during development as this allows us to compile
   !   without having to work these dependencies out anyway (may
   !   be fixed in Java1.5) plus we can execute against locally built
   !   class files in preference to installed ones (an extra user-define
   !   defined CLASSPATH can also be used as needed).
   !-->
  <path id="installed.classpath">

    <!-- JNIAST -->
    <pathelement location="${star.jar.dir}/jniast/jniast.jar"/>

    <!-- NDArray-->
    <pathelement location="${star.jar.dir}/array/array.jar"/>

    <!-- DIVA -->
    <pathelement location="${star.jar.dir}/diva/diva.jar"/>

    <!-- HDX -->
    <pathelement location="${star.jar.dir}/hdx/hdx.jar"/>

    <!-- SOAPSERVER -->
    <pathelement location="${star.jar.dir}/soapserver/soapserver.jar"/>

    <!-- PAL -->
    <pathelement location="${star.jar.dir}/pal/pal.jar"/>

    <!-- ASTGUI -->
    <pathelement location="${star.jar.dir}/astgui/astgui.jar"/>

    <!-- TABLE -->
    <pathelement location="${star.jar.dir}/table/table.jar"/>

    <!-- VOTable -->
    <pathelement location="${star.jar.dir}/votable/votable.jar"/>

    <!-- VO -->
    <pathelement location="${star.jar.dir}/vo/vo.jar"/>

    <!-- PLASTIC -->
    <pathelement location="${star.jar.dir}/plastic/plastic.jar"/>

    <!-- HDS -->
    <pathelement location="${star.jar.dir}/hds/hds.jar"/>

    <!-- DATANODE -->
    <pathelement location="${star.jar.dir}/datanode/datanode.jar"/>

    <!-- JSKY -->
    <pathelement location="${star.jar.dir}/jsky/jsky.jar"/>

    <!-- HELP -->
    <pathelement location="${star.jar.dir}/help/help.jar"/>

    <!-- UTIL -->
    <pathelement location="${star.jar.dir}/util/util.jar"/>

  </path>

  <!-- Generate the local build classpath. This is the most difficult
   !   part of handling the classpath. The local classes will be in
   !   the "build/classes" part of each package, plus third party
   !   packages will have their jar files in the "dist" directories.
   !   Having the third party jars not installed means that building a
   !   classpath based on their manifest class-paths will not resolve
   !   all references (these may be to other third party jars, that
   !   are normally resolved using relative URLs). The way that this
   !   is resolved is simply to locate all "build/classes" directories
   !   and all jar files in the "dist" parts and just add these all
   !   to the classpath. Known third party dependencies are added
   !   after the "build/classes" directories using the "extclasspath"
   !   type, just so that they will be referred to first. If this
   !   doesn't work as expected add the additional classes/jars to
   !   the extra classpath.
   !-->
  <path id="built.jarpath">
    <pathelement location="${star.build.dir}/array/lib/array/array.jar"/>
    <pathelement location="${star.build.dir}/jniast/lib/jniast/jniast.jar"/>
    <pathelement location="${star.build.dir}/hdx/lib/hdx/hdx.jar"/>
    <pathelement location="${star.build.dir}/diva/lib/diva/diva.jar"/>
    <pathelement location="${star.build.dir}/soapserver/lib/soapserver/soapserver.jar"/>
    <pathelement location="${star.build.dir}/pal/lib/pal/pal.jar"/>
    <pathelement location="${star.build.dir}/astgui/lib/astgui/astgui.jar"/>
    <pathelement location="${star.build.dir}/table/lib/table/table.jar"/>
    <pathelement location="${star.build.dir}/votable/lib/votable/votable.jar"/>
    <pathelement location="${star.build.dir}/vo/lib/vo/vo.jar"/>
    <pathelement location="${star.build.dir}/plastic/lib/plastic/plastic.jar"/>
    <pathelement location="${star.build.dir}/util/lib/util/util.jar"/>
  </path>

  <!-- Local third party jars. Normally these will be kept in their
   !   own third party package, but may be kept here temporarily, so
   !   if there are version conflicts that cannot be addressed.
   !   They are installed with the package jar files and should be
   !   entered into the main jar file manifest.
   !-->
  <path id="package.jars">
     <fileset dir="${src.jars.dir}">
        <include name="*.jar"/>
     </fileset>
  </path>

  <path id="built.classpath">

    <!-- Local third party jars -->
    <path refid="package.jars"/>

    <!-- All locally built classes -->
    <dirset dir="${star.build.dir}">
      <include name="*/build/classes"/>
    </dirset>

    <!-- Local line identifiers -->
    <pathelement location="${build.dir}/ids"/>

    <!-- Directly dependent third party jars -->
    <path refid="built.jarpath"/>

    <!-- Finally add all "dist" jar files to make sure everything is
     !   resolved, including relative URLs out of the local package -->
    <fileset dir="${star.build.dir}">
      <include name="*/lib/*/*.jar"/>
    </fileset>

    <!-- Note in passing a more elegant way to resolve these jars
     !   would be to extend <extclasspath> to go looking for dependent
     !   jars using an additional URL resolving mechanism-->

  </path>

  <!-- Extra user-defined classpath. This is set by the property
   !   "extra.class.path" (which can be defined locally using say
   !   -Dextra.class.path=$CLASSPATH on the command line or by setting
   !   the property in either of the properties files.-->
  <property name="extra.class.path" value=""/>
  <path id="local.classpath" path="${extra.class.path}"/>


  <!-- Unification of all classpaths using extra, built, installed order-->
  <path id="classpath">
    <path refid="local.classpath"/>
    <path refid="built.classpath"/>
    <path refid="installed.classpath"/>
  </path>

  <!-- JUnit tests classpath -->
  <path id="tests-classpath">
    <pathelement location="${build.classes}"/>
    <pathelement location="${build.tests}"/>
    <pathelement location="${tests.dir}"/>
    <pathelement location="${tests.etc.dir}"/>
    <path refid="classpath"/>
  </path>

  <!-- Turn this path into a string which is passed to the tests -->
  <property name="tests-classpath.value" refid="tests-classpath"/>

  <!-- Locate the JNI libraries for this platform. -->
  <path id="jni-ldpath.id">
    <pathelement path="${java.library.path}"/>
    <pathelement path="${dist.lib.arch}"/>
    <pathelement path="${star.jar.dir}/${os.arch}"/>
    <pathelement path="${star.build.dir}/jniast/lib/${os.arch}"/>
    <pathelement path="${star.build.dir}/jnihds/lib/${os.arch}"/>
  </path>
  <property name="jni-ldpath" refid="jni-ldpath.id"/>

  <!--
   !    ===========================================
   !    Check availability of optional dependencies
   !    ===========================================
   !
   !-->
  <target name="check_packages"
          unless="runonly.install">

    <!-- Need JUnit for testcases, not essential -->
    <available property="junit.present"
               classpathref="classpath"
               classname="junit.framework.TestCase"/>
  </target>


  <!--
   !   =================
   !   Prepare the build
   !   =================
   !
   !  Do any jobs that are required before any other target can proceed.
   !-->
  <target name="prepare">

    <tstamp>
      <format property="year" pattern="yyyy"/>
    </tstamp>

    <!-- This is a filterchain that can be used to copy-edit files
     !   that require the package version, current date and/or time -->
    <filterchain id="filters">
      <replacetokens>
        <token key="VERSION" value="${version}"/>
        <token key="DATE" value="${TODAY}"/>
        <token key="TIME" value="${TSTAMP}"/>
      </replacetokens>
    </filterchain>

  </target>

  <!--
  !   ==============
  !   Build the code
  !   ==============
  !
  !  The results of the compilation are placed in the build.classes
  !  directory. Other files that are also needed in the classes tree
  !  (i.e. resources like images) should also be copied into place here.
  !-->
  <target name="build"
          depends="prepare, check_packages, build_examples, unpack_jni"
          unless="runonly.install"
          description="-> compiles the source code">

    <javac srcdir="${java.dir}"
           destdir="${build.classes}"
           debug="${debug}"
           deprecation="${deprecation}"
           optimize="${optimize}"
           source="${source.version}">

      <classpath refid="classpath"/>

      <!-- Exclude any Java files in the source tree that should not be
       !   compiled -->
      <exclude name="**/retired_code/*"/>
      <exclude name="**/*Test*"/>
      <exclude name="**/ExtractNDFWCS2XML.java"/>
    </javac>

    <!-- Copy extra files that should live with packages classes
     !   (i.e. are discovered using "getResource()"). -->
    <copy todir="${build.classes}">
      <fileset dir="${java.dir}">
        <include name="**/deploy.wsdd"/>
        <include name="**/*.xml"/>
        <include name="**/images/**"/>
      </fileset>
    </copy>

    <!-- Local third party jars, if any. Copy straight into
     !   distribution directories to save on unnecessary copies and to
     !   make these available for resolution by other locally built
     !   packages that are using this one -->
    <mkdir dir="${dist.lib.pkg}"/>
    <copy todir="${dist.lib.pkg}">
       <fileset dir="${src.jars.dir}" includes="*">
        <and>
          <type type="file"/>
        </and>
      </fileset>
    </copy>

    <!-- Update the version properties file. Keep copy in real source for
     !   reference, but do not copy that into place. -->
    <echo file="${java.dir}/uk/ac/starlink/splat/util/splat.version"
          message="version=${version}${line.separator}"/>
    <mkdir dir="${build.classes}"/>
    <echo file="${build.classes}/uk/ac/starlink/splat/util/splat.version"
          message="version=${version}${line.separator}"/>


    <!-- Update the line identifier database. -->
    <uptodate property="lineids.notrequired"
              targetfile="${dist.lib.pkg}/splat_lines.jar">
      <srcfiles dir="${src.etc}/ids"/>
    </uptodate>
    <antcall target="build-lineids"/>
  </target>

  <!--
   !   =======================
   !   Create line id jar file
   !   =======================
   !
   !  Creates the jar file that contains the line identifiers. This
   !  is required when new files are added to the database.
   !-->
  <target name="build-lineids"
          unless="lineids.notrequired"
          description="-> create the distributable line identifier jar file" >

    <!-- Make the mirror tree with the pre-processed spectra, note
     !   requires JNIAST to be available for the current platform, so
     !   we set the LD_LIBRARY_PATH. Fail if doesn't work, don't want
     !   a corrupt jar file. -->
    <java classname="uk.ac.starlink.splat.util.LineIDTree" failonerror="true" fork="true">
      <classpath refid="classpath"/>
      <sysproperty key="java.library.path" value="${jni-ldpath}"/>
      <arg value="${src.etc}/ids"/>
      <arg value="${build.dir}/ids/ids"/>
      <jvmarg value="-Djava.awt.headless=true"/>
    </java>

    <mkdir dir="${dist.lib.pkg}"/>
    <jar destfile="${dist.lib.pkg}/splat_lines.jar"
         basedir="${build.dir}/ids"/>

  </target>

  <!--
   !   =============================
   !   Copy example data into place.
   !   =============================
   !-->
  <target name="build_examples">

    <mkdir dir="${build.examples}"/>
    <copy todir="${build.examples}">
      <fileset dir="${src.etc}/examples" includes="*">
        <and>
          <type type="file"/>
        </and>
      </fileset>
    </copy>

  </target>

  <!-- Pulls the architecture-specific shared libraries out of the source
   !   jar files in which they live.  These jar files are in the CVS
   !   repository, they are not built as part of the normal build target.
   !   The one specific to the build-time architecture can be built
   !   using the 'build-native' target, but this requires more than the
   !   basic CVS files to work (e.g. it needs the stardev classic libraries).
   !-->
  <target name="unpack_jni" unless="unpack.skip">
    <antcall target="unpack_jni_arch">
      <param name="unpack.arch" value="i386"/>
    </antcall>
<!--  removed old stuff 
    <antcall target="unpack_jni_arch">
      <param name="unpack.arch" value="sparc"/>
    </antcall>
-->
    <antcall target="unpack_jni_arch">
      <param name="unpack.arch" value="x86"/>
    </antcall>
<!--  removed old stuff 
    <antcall target="unpack_jni_arch">
      <param name="unpack.arch" value="ppc"/>
    </antcall>
-->
    <antcall target="unpack_jni_arch">
      <param name="unpack.arch" value="amd64"/>
    </antcall>
    <antcall target="unpack_jni_arch">
      <param name="unpack.arch" value="x86_64"/>
    </antcall>
  </target>

  <!-- Architecture-specific JNI jar file unpacker, skips if jar file
   !   missing -->
  <target name="unpack_jni_arch">
    <unjar dest="${dist.lib}/${unpack.arch}">
      <fileset file="${src.jars.dir}/${unpack.arch}/${name}_libs.jar"/>
      <patternset excludes="META-INF*/*"/>
    </unjar>
  </target>


  <!--
   !  ============================================
   !  Build the native shared library from sources
   !  ============================================
   !
   !  This does the actual build of the shared library for the build-time
   !  architecture, and requires a stardev installation.  It is not a
   !  dependency of any of the other public targets, and should not be
   !  invoked as part of the normal build process.  It should be invoked
   !  periodically (when NDF or the local C source change), once on each
   !  of the supported platforms, and the resulting new 'source' files
   !  (shared library jar files) checked in.
   !
   !  Note the build will not be attempted if the stardev property is not set.
   !-->
  <target name="build-native"
          description="-> builds native library">

    <!-- Extract the existing libraries from the jar file. There may
     !   be more than one library per architecture (i386 Linux and OS X)
     !   and we want to keep the other libraries. The datestamps should
     !   be in the past otherwise this will fail
     !-->
    <unjar dest="${build.lib.arch}">
      <fileset file="${src.lib.arch}/${name}_libs.jar"/>
    </unjar>

    <!-- Build the library -->
    <antcall target="execute_mk_script">
      <param name="mk.action" value="build"/>
    </antcall>

    <!-- Jar it up and copy it into the source tree ready for CVS checkin -->
    <jar destfile="${src.lib.arch}/${name}_libs.jar"
         basedir="${build.lib.arch}">
      <manifest>
        <attribute name="Built-By" value="${user.name}"/>
      </manifest>
    </jar>
  </target>

  <!--
   !  ===================================
   !  Execute shareable library MK script
   !  ===================================
   !
   !  Execute the "mk" script that creates the package shareable
   !  library. The action performed is controlled by the "mk.action"
   !  property that should be defined before an antcall to this
   !  target.
   !-->
  <target name="execute_mk_script">

    <!-- Before proceeding use a simple test to estimate if this
     !   may succeed. A failure isn't critical as SPLAT can use
     !   NDX support (available via JNIHDS) to access NDFs.
     !-->
     <available file="${stardev}/bin/ndf_link" type="file"
                property="stardev.exists"/>

     <!-- Only one of these executes, depending on whether "stardev.exists" is
      !   defined -->
     <antcall target="execute_mk_script_start"/>
     <antcall target="execute_mk_script_complete"/>
  </target>

  <target name="execute_mk_script_start" if="stardev.exists">

    <!-- Execute the given action for all known operating system types.
     !   This uses modified mk and makefiles from an old-style system
     !   which should be stored in ${src.jni.dir} along with the source
     !   code. Note some of these OS names seem to change from time to
     !   time and across JVMs, so beware. Clearly this is not portable.
     !-->

    <!-- Copy all source code into the build directory (keeps any
     !   intermediary files out of the source tree) -->
    <copy todir="${build.jni}">
      <fileset dir="${src.jni.dir}" includes="*"/>
    </copy>
    <chmod perm="ugo+rx" dir="${build.jni}" includes="*" maxparallel="50"/>

    <!-- Local and installed versions of any shareable libraries that we
     !   require to resolve against in a form for the UNIX "ld" command
     !-->
    <property name="jniast.share"
              value="-L${star.jar.dir}/${os.arch} -ljniast"/>
    <!-- OSX needs the full path, as JNI uses .jnilib not .dylib so -l fails-->
    <property name="jniast.share.osx"
              value="${star.jar.dir}/${os.arch}/libjniast.jnilib"/>

    <property name="java.shareables" value="${jniast.share}"/>
    <property name="java.shareables.osx" value="${jniast.share.osx}"/>

    <mkdir dir="${build.lib.arch}"/>

    <echo message="java.home=${java.home}"/>

    <!-- Note: these are selected by the "os" argument, which matches
     !   the current JVM value, so only one is actually executed. -->
    <exec dir="${build.jni}" executable="${build.jni}/mk" os="Linux">
      <env key="SYSTEM" value="ix86_Linux"/>
      <env key="STARLINK" value="${stardev}"/>
      <env key="JAVA_SYSTEM" value="linux"/>
      <env key="JAVA_HOME" value="${java.home}/.."/>
      <env key="JAVA_SHAREABLES" value="${java.shareables}"/>
      <env key="TARGET_LIB" value="${build.lib.arch}"/>
      <arg line="${mk.action}"/>
    </exec>

    <exec dir="${build.jni}" executable="${build.jni}/mk" os="SunOS">
      <env key="SYSTEM" value="sun4_Solaris"/>
      <env key="STARLINK" value="${stardev}"/>
      <env key="JAVA_SYSTEM" value="${os.arch}"/>
      <env key="JAVA_HOME" value="${java.home}/.."/>
      <env key="JAVA_SHAREABLES" value="${java.shareables}"/>
      <env key="TARGET_LIB" value="${build.lib.arch}"/>
      <arg line="${mk.action}"/>
    </exec>

    <exec dir="${build.jni}" executable="${build.jni}/mk" os="OSF1">
      <env key="SYSTEM" value="alpha_OSF1"/>
      <env key="STARLINK" value="${stardev}"/>
      <env key="JAVA_SYSTEM" value="alpha"/>
      <env key="JAVA_HOME" value="${java.home}/.."/>
      <env key="JAVA_SHAREABLES" value="${java.shareables}"/>
      <env key="TARGET_LIB" value="${build.lib.arch}"/>
      <arg line="${mk.action}"/>
    </exec>

    <exec dir="${build.jni}" executable="${build.jni}/mk" os="Mac OS X">
      <env key="SYSTEM" value="MacOSX"/>
      <env key="STARLINK" value="${stardev}"/>
      <env key="JAVA_SYSTEM" value="${os.arch}"/>
      <env key="JAVA_HOME" value="${java.home}/.."/>
      <env key="JAVA_SHAREABLES" value="${java.shareables.osx}"/>
      <env key="TARGET_LIB" value="${build.lib.arch}"/>
      <env key="STARJAVA_LIB" value="${star.install}/lib/${os.arch}"/>
      <arg line="${mk.action}"/>
    </exec>

  </target>

  <!-- Inverse of above, use to report that execute_mk_script_real has not
       been invoked, as stardev.exists is not set-->
  <target name="execute_mk_script_complete" unless="stardev.exists">
     <echo>
JNI libraries not built (NDF library not installed in ${stardev})"
     </echo>
  </target>

  <!--
   !   ============================
   !   Create the package jar files
   !   ============================
   !
   !  Creates a jar file from the build.classes directory tree. If
   !  jars of sub-components are also required these should be also
   !  created here. Note this requires a manifest file that defines the
   !  jars that we directly depend on (using relative URLs) on and, if
   !  appropriate, defines the application entrance point. The jar
   !  files should be placed directly in the distribution directories.
   !-->
  <target name="jars"
          depends="build"
          unless="runonly.install"
          description="-> creates the package jar file">

    <mkdir dir="${dist.lib.pkg}"/>
    <jar destfile="${dist.lib.pkg}/${name}.jar"
         basedir="${build.classes}">
      <manifest>
        <attribute name="Built-By" value="${user.name}"/>
        <attribute name="Main-Class"
                   value="uk.ac.starlink.splat.SplatMain"/>
        <attribute name="Class-Path" value="${jar.class.path}"/>
      </manifest>
    </jar>

    <!-- Architecture dependent jar files (shareable libraries for
     !   webstart) -->
    <copy todir="${dist.lib}">
       <fileset dir="${src.jars.dir}" includes="**/*.jar **/*.zip"/>
    </copy>

    <jar destfile="${dist.lib.pkg}/${name}_examples.jar"
         basedir="${build.examples}"/>

    <!-- Sign all jar files -->
    <antcall target="signjars"/>
  </target>

  <target name="signjars" if="sign.jars">
    <signjar alias="${webstart.alias}"
             keystore="${webstart.keystore}"
             keypass="${webstart.keypass}"
             storepass="${webstart.storepass}">
      <fileset dir="${dist.lib}" 
		includes="**/*.jar **/*.zip" />
    </signjar>
  </target>


  <!--
   !   ========================================
   !   Make package JNLP file for Java webstart
   !   ========================================
   !-->
  <target name="webstart"
          description="-> create webstart descriptor files">

    <!-- Create a webstart JNLP file for this package, this goes into
     !   "dist.lib" -->
    <mkdir dir="${dist.lib}"/>
    <jnlp toFile="${dist.lib}/${name}.jnlp" href="${name}.jnlp"
          codebase="${webstart.codebase}">
      <information>
         <title>Starlink SPLAT-VO - A Spectral Analysis Tool</title>
         <vendor>Starlink Support Community/GAVO</vendor>
         <homepage href="${home.page}"/>
         <icon kind="splash" href="${webstart.splashicon}"/>
         <icon kind="shortcut" href="${webstart.shortcuticon}"/>
         <icon href="${webstart.shortcuticon}"/>
         <description>Starlink SPLAT-VO - Webstart edition</description>
         <offline_allowed/>
       </information>
       <security>
          <all_permissions/>
       </security>
       <resources>
         <j2se version="1.6+"/>
         <jar href="splat/splat.jar" main="true"/>
         <extension name="SPLAT-PARTS" href="splat-parts.jnlp"/>
         <extension name="JSKY-PARTS" href="jsky-parts.jnlp"/>
       </resources>
       <application_desc main_class="uk.ac.starlink.splat.SplatMain"/>
     </jnlp>

     <!-- May be needed as a component so provide that too -->
     <jnlp toFile="${dist.lib}/${name}-parts.jnlp" href="${name}-parts.jnlp"
          codebase="${webstart.codebase}">
      <information>
         <title>Starlink SPLAT-VO - A Spectral Analysis Tool</title>
         <vendor>Starlink Support Community/GAVO</vendor>
         <homepage href="${home.page}"/>
         <icon kind="splash" href="${webstart.splashicon}"/>
         <icon href="${webstart.starlink_logo}"/>
         <description>"Starlink SPLAT-VO - Webstart edition"</description>
         <offline_allowed/>
       </information>
       <security>
          <all_permissions/>
       </security>
       <resources>
<<<<<<< HEAD
         <j2se version="1.6+"/>
         <fileset dir="${dist.lib}" includes="splat/*.jar splat/*.zip"/>
=======
         <j2se version="1.5+"/>
         <fileset dir="${dist.lib}" includes="splat/*.jar splat/*.zip contrib/*.jar"/>
>>>>>>> 9d645b38
         <extension name="DATANODE" href="datanode.jnlp"/>
         <extension name="ASTGUI" href="astgui.jnlp"/>
         <extension name="NDX" href="ndx.jnlp"/>
         <extension name="JNIAST" href="jniast.jnlp"/>
         <extension name="SOAPSERVER" href="soapserver.jnlp"/>
         <extension name="FITS" href="fits.jnlp"/>
         <extension name="HDS" href="hds.jnlp"/>
         <extension name="PAL" href="pal.jnlp"/>
         <extension name="DIVA" href="diva.jnlp"/>
         <extension name="HELP" href="help.jnlp"/>
         <extension name="TABLE" href="table.jnlp"/>
         <extension name="VO" href="vo.jnlp"/>
         <extension name="JSAMP" href="jsamp.jnlp"/>
       </resources>

       <!-- Do not enable this until webstart supports the loading
            of dependent libraries (JNIAST). 23/11/06 they are no
            workarounds (I've tried them all), so don't waste time
            on this. The bug to be fixed is:

            http://bugs.sun.com/bugdatabase/view_bug.do?bug_id=4491398
       -->

       <!-- Linux >
       <resources os="Linux" arch="i386">
         <nativelib href="i386/${name}_libs.jar"/>
       </resources>
       <resources os="Linux" arch="amd64">
         <nativelib href="amd64/${name}_libs.jar"/>
       </resources-->

       <!-- IBM Linux >
       <resources os="Linux" arch="x86">
         <nativelib href="i386/${name}_libs.jar"/>
       </resources-->

       <!-- Windows >
       <resources os="Windows">
          <nativelib href="x86/${name}_libs.jar"/>
       </resources-->

       <!-- Mac OS X >
       <resources os="Mac OS X" arch="i386">
         <nativelib href="i386/${name}_libs.jar"/>
       </resources>
       <resources os="Mac OS X" arch="x86_64">
         <nativelib href="x86_64/${name}_libs.jar"/>
       </resources>
       <resources os="Mac OS X" arch="ppc64">
         <nativelib href="ppc64/${name}_libs.jar"/>
       </resources-->

       <component_desc/>
     </jnlp>

  </target>

  <!--
   !   =================================
   !   Configures the local distribution
   !   =================================
   !
   !  Completes the creation of the local distribution into the
   !  directory "dist.dir" (usually the current directory).
   !  Installations and exports are based on the state of this
   !  distribution, so it must be performed before installation or
   !  export. If the "runonly.install" parameter is set then this
   !  target is skipped (needed for releases that do not have
   !  source). Much of the work of getting the distribution
   !  directories into the correct state is performed by the dependency
   !  targets.
   !-->
  <target name="dist"
          depends="build,jars,javadocs,webstart"
          unless="runonly.install"
          description="-> configures the local binary distribution">

    <!-- Make sure all the distribution directories exist -->
    <mkdir dir="${dist.dir}"/>
    <mkdir dir="${dist.bin.pkg}"/>
    <mkdir dir="${dist.lib.pkg}"/>
    <mkdir dir="${dist.lib.arch}"/>
    <mkdir dir="${dist.docs.pkg}"/>
    <mkdir dir="${dist.etc.pkg}"/>

    <!-- Copy any startup scripts etc. -->
    <copy todir="${dist.bin.pkg}">
      <fileset dir="${script.dir}">
        <include name="*"/>
        <include name=".splat_autoloads"/>
        <and>
          <type type="file"/>
        </and>
      </fileset>
    </copy>

    <!-- Copy auxiliary files. -->
    <copy todir="${dist.etc.pkg}">
      <fileset dir="${src.etc}"/>
    </copy>

    <!-- Copy extra documentation, note doesn't include javadocs these
     !   are generated from the source-->
    <copy todir="${dist.docs.pkg}">
      <fileset dir="${src.docs}"/>
    </copy>

    <!-- Unpack the SPLAT SUN in hypertext format ${dist.docs} level to be
     !   picked up by findme/showme. -->
    <untar src="${src.docs}/sun243.htx_tar.gz" dest="${dist.docs}"
           compression="gzip" overwrite="true"/>

    <!-- Set permissions on contents of distribution directories -->
    <chmod perm="ugo+rx" dir="${dist.dir}" type="dir" includes="**"
           failonerror="${chmod.fail}" maxparallel="50"/>
    <chmod perm="ugo+r" dir="${dist.dir}" type="file" includes="**"
           failonerror="${chmod.fail}" maxparallel="50"/>
    <chmod perm="ugo+x" type="file" failonerror="${chmod.fail}"
           maxparallel="50">
       <fileset dir="${dist.bin}"/>
    </chmod>
    <chmod perm="ugo+rx" dir="${dist.lib}" type="file" includes="libsplat*"
           failonerror="${chmod.fail}" maxparallel="50"/>
  </target>


  <!--
   !   ========================
   !   Create the full releases
   !   ========================
   !
   !  Creates the full "zip", "tar" and "bzip" archives of the
   !  products of the "dist" target and the source directory.
   !  The archives are designed to be unpacked such that the resultant
   !  directory layout can be either used as a local distribution, or
   !  installed into a Starlink tree (installation requires the
   !  Starlink modified version of ANT, use as a local distribution
   !  may need special handling of the extension path). This version
   !  can also be used to rebuild the package from source.
   !
   !  The archive names are ${dist.version}.<ext>.
   !-->
  <target name="export"
          description="-> creates the full distribution archives">

    <antcall target="create_archives">
      <param name="source.required" value="true"/>
      <param name="binary.required" value="true"/>
      <param name="archive.name" value="${dist.version}"/>
    </antcall>

  </target>

  <!--
   !   ==========================
   !   Create the source releases
   !   ==========================
   !
   !  Creates the source only "zip", "tar" and "bzip" archives.
   !  These can be used to rebuild the package (requires the Starlink
   !  modified version of ANT).
   !
   !  The archive names are ${dist.version}-src.<ext>.
   !-->
  <target name="export-source"
          description="-> creates the source distribution archives">

     <antcall target="create_archives">
      <param name="source.required" value="true"/>
      <param name="archive.name" value="${dist.version}-src"/>
    </antcall>

  </target>

  <!--
   !   ===========================
   !   Create the runonly releases
   !   ===========================
   !
   !  Creates the runonly "zip", "tar" and "bzip" archives of the
   !  products of the "dist" target. The archives are designed to be
   !  unpacked such that the resultant directory layout can be either
   !  used as a local distribution, or installed into a Starlink tree
   !  (installation requires the Starlink modified version of ANT).
   !
   !  The archive names are ${dist.version}-bin.<ext>.
   !-->
  <target name="export-runonly"
          description="-> creates the runonly distribution archives">

     <antcall target="create_archives">
      <param name="binary.required" value="true"/>
      <param name="archive.name" value="${dist.version}-bin"/>
    </antcall>

  </target>

  <!--
   ! Create release archives of the various types required. Use this
   ! by an <antcall> and set the property "archive.name" to define what
   ! name to use for the outfile files. The archives are written into
   ! the directory ${star.archive.dir} (the local directory by default).
   !
   ! If the property "binary.required" is set then the files needed
   ! for a run-only release are included and if "source.required" is
   ! defined the source code is also included.
   !-->
  <target name="create_archives"
          depends="dist">

    <mkdir dir="${star.archive.dir}"/>

    <zip destfile="${star.archive.dir}/${archive.name}.zip">

      <!-- All releases have the documentation and build file -->
      <zipfileset dir="${dist.docs}" prefix="${name}/docs"/>
      <zipfileset dir="${dist.dir}" includes="build.xml" prefix="${name}"/>

      <zipfileset dir="${dist.bin}" prefix="${name}/bin">
        <include name="**" if="binary.required"/>
      </zipfileset>
      <zipfileset dir="${dist.lib}" prefix="${name}/lib">
        <include name="**" if="binary.required"/>
      </zipfileset>
      <zipfileset dir="${dist.etc}" prefix="${name}/etc">
        <include name="**" if="binary.required"/>
      </zipfileset>

      <zipfileset dir="${src.dir}" prefix="${name}/src">
        <include name="**" if="source.required"/>

        <!-- Exclude local development support from distribution-->
        <exclude name="local/**" if="source.required"/>
      </zipfileset>

    </zip>

    <!-- Note: creating a tar file with empty directories doesn't
     !   work, so the directory structure may be incomplete -->
    <tar longfile="gnu" destfile="${archive.name}.tar">

      <!-- All releases have the documentation and build file -->
      <tarfileset dir="${dist.docs}" prefix="${name}/docs"/>
      <tarfileset dir="${dist.dir}" prefix="${name}">
        <include name="build.xml"/>
      </tarfileset>

      <tarfileset dir="${dist.bin}" prefix="${name}/bin">
        <include name="**" if="binary.required"/>
      </tarfileset>
      <tarfileset dir="${dist.lib}" prefix="${name}/lib">
        <include name="**" if="binary.required"/>
      </tarfileset>
      <tarfileset dir="${dist.etc}" prefix="${name}/etc">
        <include name="**" if="binary.required"/>
      </tarfileset>

      <tarfileset dir="${src.dir}" prefix="${name}/src">
        <include name="**" if="source.required"/>
        <exclude name="local/**" if="source.required"/>
      </tarfileset>
    </tar>

    <gzip zipfile="${star.archive.dir}/${archive.name}.tar.gz"
          src="${archive.name}.tar"/>
    <bzip2 zipfile="${star.archive.dir}/${archive.name}.tar.bz2"
           src="${archive.name}.tar"/>
    <delete file="${archive.name}.tar"/>

  </target>

  <!--
   !   ============================================
   !   Cleans up build and distribution directories
   !   ============================================
   !-->
  <target name="clean"
          description="-> cleans up build and dist products">

    <delete dir="${build.dir}"/>
    <delete dir="${dist.bin}"/>
    <delete dir="${dist.lib}"/>
    <delete dir="${dist.docs}"/>
    <delete dir="${dist.etc}"/>

  </target>

  <!--
   !   ================================
   !   Install into the "Starlink" tree
   !   ================================
   !
   ! Installs the "dist" target products into another set of
   ! directories.
   !
   ! An installed system is potentially "undoable" as the copied names
   ! and package-specific directories are logged to "${install.log}".
   !-->
  <target name="install"
          depends="dist"
          description="-> install distribution into Starlink tree">

    <!-- Installation based directories (based on "star.install")-->
    <property name="star.bin" value="${star.install}/bin"/>
    <property name="star.lib" value="${star.install}/lib"/>
    <property name="star.etc" value="${star.install}/etc"/>
    <property name="star.docs" value="${star.install}/docs"/>
    <property name="star.bin.pkg" value="${star.bin}/${name}"/>
    <property name="star.lib.pkg" value="${star.lib}/${name}"/>
    <property name="star.etc.pkg" value="${star.etc}/${name}"/>
    <property name="star.docs.pkg" value="${star.docs}/${name}"/>
    <property name="star.lib.arch" value="${star.lib}/${os.arch}"/>

    <mkdir dir="${star.install}"/>
    <mkdir dir="${star.bin.pkg}"/>
    <mkdir dir="${star.lib.pkg}"/>
    <mkdir dir="${star.etc.pkg}"/>
    <mkdir dir="${star.docs.pkg}"/>
    <mkdir dir="${star.lib.arch}"/>

    <loggedcopy todir="${star.bin}"
                logfile="${install.log}"
                overwrite="${install.overwrite}"
                logfileAppend="false">
      <fileset dir="${dist.bin}"/>
    </loggedcopy>

    <!-- Also remove the package-specific directory.
     !   Note exact format is required.-->
    <echo file="${install.log}" append="true">${star.bin.pkg}
</echo>

    <chmod perm="ugo+rx" failonerror="${chmod.fail}">
      <fileset dir="${star.bin}">
        <present targetdir="${dist.bin}" present="both"/>
      </fileset>
    </chmod>

    <loggedcopy todir="${star.lib}"
                logfile="${install.log}"
                overwrite="${install.overwrite}"
                logfileAppend="true">
      <fileset dir="${dist.lib}">
        <include name="**/*.jnlp"/>
        <include name="**/*.jar"/>
        <include name="**/*.zip"/>
        <include name="**/libsplat.*"/>
      </fileset>
    </loggedcopy>
    <echo file="${install.log}" append="true">${star.lib.pkg}
</echo>

    <loggedcopy todir="${star.docs}" filtering="true"
                logfile="${install.log}"
                overwrite="${install.overwrite}"
                logfileAppend="true">
      <fileset dir="${dist.docs}" excludes="${unfiltered.files}"/>
      <filterchain refid="filters"/>
    </loggedcopy>

    <loggedcopy todir="${star.docs}" filtering="false"
                logfile="${install.log}"
                overwrite="${install.overwrite}"
                logfileAppend="true">
      <fileset dir="${dist.docs}" includes="${unfiltered.files}"/>
    </loggedcopy>
    <echo file="${install.log}" append="true">${star.docs.pkg}
</echo>

    <loggedcopy todir="${star.etc}"
                logfile="${install.log}"
                overwrite="${install.overwrite}"
                logfileAppend="true">
      <fileset dir="${dist.etc}"/>
    </loggedcopy>
    <echo file="${install.log}" append="true">${star.etc.pkg}
</echo>

  </target>

  <!--
   !   ========================================
   !   Install runonly into the "Starlink" tree
   !   ========================================
   !
   ! Do an install using only the contents of a binary release (a
   ! source-free runonly system).
   !-->
  <target name="install-runonly"
          description="-> install a runonly distribution into Starlink tree">

     <!-- Make sure that the expected file structure exists, some
          of these files can be missing if originally empty -->
     <mkdir dir="${dist.dir}"/>
     <mkdir dir="${dist.bin.pkg}"/>
     <mkdir dir="${dist.lib.pkg}"/>
     <mkdir dir="${dist.lib.arch}"/>
     <mkdir dir="${dist.docs.pkg}"/>
     <mkdir dir="${dist.etc.pkg}"/>

     <!-- Do normal install, but with many targets switched off-->
     <antcall target="install">
      <param name="runonly.install" value="true"/>
      <param name="javadoc.notrequired" value="true"/>
    </antcall>

  </target>

  <!--
   !   ===================================
   !   De-install from the "Starlink" tree
   !   ===================================
   !
   !  Uses the content of the "${install.log}" to remove the files
   !  that were copied into place by the install target. If this fails
   !  then hopefully the log file will not be deleted!
   !-->
 <target name="deinstall"
          description="-> undo the install target">

    <available file="${install.log}" property="install.log.present"/>

    <antcall target="real_deinstall"/>

  </target>

  <!-- Real deinstall target. Only activated if "install.log.present"
   !   is defined -->
  <target name="real_deinstall"
          if="install.log.present">

    <loadfile property="files" srcFile="${install.log}"/>
    <listdelete>
      <filelist dir="/" files="${files}"/>
    </listdelete>

    <delete file="${install.log}"/>

  </target>

  <!--
   !   =============================
   !   Creates the API documentation
   !   =============================
   !
   !  The documentation is created from the Java sources. Should also
   !  extend this to include the possibility of other miscellaneous
   !  documentation (FAQs etc.).
   !-->
  <target name="javadocs"
          depends="prepare,javadoc_check"
          unless="javadoc.notrequired"
          description="-> creates the API documentation">

    <mkdir dir="${dist.javadocs}"/>
    <javadoc useexternalfile="yes"
             destdir="${dist.javadocs}"
             author="true"
             version="true"
             locale="en"
             windowtitle="${Name} API"
             doctitle="${Name}"
             source="${source.version}"
             classpathref="classpath">
      <arg value="-Xdoclint:all,-missing"/>

      <doclet name="com.sun.tools.doclets.standard.Standard">
        <param name="-breakiterator"/>
      </doclet>

      <!-- Get a list of directories that name all the potential
       !   java packages -->
      <packageset dir="${java.dir}" defaultexcludes="yes">
         <include name="**"/>
         <exclude name="**/retired_code"/>
         <exclude name="**/*Test*"/>
      </packageset>

      <!-- Link to the full Java API at SUNs website -->
      <link offline="true" href="${javaapi.url}"
            packagelistLoc="${javaapi.lis}"/>

      <group title="${Name} API" packages="${package.name}*"/>

      <bottom><![CDATA[<i>Copyright &#169; ${year} Central Laboratory of the Research Councils. All Rights Reserved.<i>]]></bottom>
    </javadoc>

  </target>

  <!-- This checks if the javadocs are up to date with respect to the
   !   java source, if so then the "javadoc.notrequired" variable is
   !   set true. Note this is check is not performed if
   !   javadoc.notrequired is already set (by .properties) -->
  <target name="javadoc_check"
          unless="javadoc.notrequired">
    <uptodate property="javadoc.notrequired"
              targetfile="${dist.javadocs}/packages.html" >
        <srcfiles dir= "${java.dir}" includes="**/*.java"/>
    </uptodate>
  </target>

  <!--
   !   ==========================================
   !   Creates the API documentation java sources
   !   ==========================================
   !
   !  Just copies the sources into the correct place.
   !-->
    <target name="javadoc-sources"
          description="-> make source files for release API documentation">
     <mkdir dir="${build.java}"/>

    <!-- Copy and/or generate the source to be included when creating
     !   the full Starlink API javadocs-->

    <copy todir="${build.java}">
      <fileset dir="${java.dir}" defaultexcludes="yes">
        <include name="**/*.java"/>
        <exclude name="**/retired_code/*"/>
        <exclude name="**/*Test*"/>
        <exclude name="**/ExtractNDFWCS2XML.java"/>
        <exclude name="**/FITS.java"/>
        <exclude name="**/*Holder.java"/>
      </fileset>
    </copy>

  </target>

  <!--
   !   =================
   !   Compile testcases
   !   =================
   ! Note these are not JUnit based
   !-->
  <target name="compile-tests"
          depends="build"
          if="junit.present">
    <mkdir dir="${build.tests}"/>

    <javac srcdir="${tests.dir}"
           destdir="${build.tests}"
           debug="${debug}"
           deprecation="${deprecation}" >
      <classpath refid="tests-classpath"/>
    </javac>
  </target>

  <!--
   !   ============
   !   Run testcase
   !   ============
   !-->
  <target name="test"
          depends="run-tests">
  </target>

  <target name="run-tests"
          depends="compile-tests"
          if="junit.present">

    <junit printsummary="${junit.summary}" haltonfailure="yes"
           filtertrace="${junit.filtertrace}"
           fork="${junit.fork}"
           forkmode="once">

      <classpath refid="tests-classpath"/>

      <!-- Need to pick up local JNIAST, which might be installed or on the
       !   library path, note that java.library.path cannot be changed inside
       !   a JVM, so we have to fork and pass this from the environment.
       !   Set LD_LIBRARY_PATH and DYLD_LIBRARY_PATH as they are the only two
       !   ways that we support and are required for this to work (think
       !   this is because libsplat.so depends on libjniast.so and the JVM
       !   doesn't handle the loading of additional references). -->
      <!--sysproperty key="java.library.path" value="${jni-ldpath}"/-->
      <env key="LD_LIBRARY_PATH" value="${jni-ldpath}"/>
      <env key="DYLD_LIBRARY_PATH" value="{$jni-ldpath}"/>

      <sysproperty key="build.tests" value="${build.tests}"/>
      <sysproperty key="tests-classpath.value"
                   value="${tests-classpath.value}"/>
      <sysproperty key="java.awt.headless" value="${java.awt.headless}"/>

      <formatter type="plain" usefile="false"/>

      <batchtest>
        <fileset dir="${tests.dir}">
          <include name="**/*Test*"/>
        </fileset>
      </batchtest>

    </junit>

  </target>

  <!-- Compile all code and run up the UI -->
  <target name="fullui"
          depends="compile-tests">
    <antcall target="debugui"/>
  </target>

  <!-- RUN up UI without compilation dependency (for testing/inspecting
   !   when coding not complete). -->
  <target name="debugui">

    <!-- Run up SPLAT from the local build, enable for remote JPDA debugging-->
    <java classname="uk.ac.starlink.splat.SplatMain" fork="true">
      <classpath refid="tests-classpath"/>
      <sysproperty key="http.proxyHost" value="${http.proxyHost}"/>
      <sysproperty key="http.proxyPort" value="${http.proxyPort}"/>
      <jvmarg value="-mx1024m"/>
      <jvmarg value="-Xdebug"/>
      <jvmarg value="-Xnoagent"/>
      <!--jvmarg value="-Xrunhprof:cpu=samples,file=profile.log"/-->
      <jvmarg value="-Djava.compiler=NONE"/>
      <jvmarg value="-Dsplat.development=${splat.development}"/>
      <jvmarg value="-Xrunjdwp:transport=dt_socket,server=y,suspend=n,address=7000"/>
      <jvmarg value="-Dsplat.etc=${src.etc}"/>
      <arg value="src/etc/testdata/NGC1275.txt"/>
    </java>
  </target>

  <!-- RUN up UI without compilation dependency and without remote
   !   debugging support -->
  <target name="plainui">

    <java classname="uk.ac.starlink.splat.SplatMain" fork="true">
      <classpath refid="tests-classpath"/>
      <sysproperty key="http.proxyHost" value="${http.proxyHost}"/>
      <sysproperty key="http.proxyPort" value="${http.proxyPort}"/>
      <jvmarg value="-Dsplat.development=${splat.development}"/>
      <jvmarg value="-Daxis.EngineConfigFactory=uk.ac.starlink.soap.AppEngineConfigurationFactory"/>
      <jvmarg value="-Daxis.ServerFactory=uk.ac.starlink.soap.AppAxisServerFactory"/>
      <arg value="src/etc/testdata/ramp.txt"/>
    </java>
  </target>

  <!-- Execute a given class with up to two arguments -->
  <property name="runclass" value="uk.ac.starlink.splat.SplatMain"/>
  <property name="runclass.args1" value=""/>
  <property name="runclass.args2" value=""/>
  <target name="runclass"
          depends="compile-tests">

    <java classname="${runclass}" fork="true">
      <classpath refid="tests-classpath"/>
      <sysproperty key="http.proxyHost" value="${http.proxyHost}"/>
      <sysproperty key="http.proxyPort" value="${http.proxyPort}"/>
      <arg value="${runclass.args1}"/>
      <arg value="${runclass.args2}"/>
    </java>
  </target>

  <!--
   ! Get a DTD for this build file. Documentation suggests may be incomplete!
   !
   ! Use:
   !
   !    <!DOCTYPE project PUBLIC "-//ANT//DTD project//EN" "./project.dtd">
   !
   ! at head of document to include.
   !-->
  <target name="dtd">
     <antstructure output="project.dtd"/>
  </target>


  <!--
   !   ==========================
   !   Build standalone jar files
   !   ==========================
   !
   !  Builds jar files which can be used on their own, without needing any
   !  other jars to be present, however, SPLAT will not work in this mode and
   !  requires the shareable libraries of JNIAST and JNIHDS.
   !-->
  <target name="build-standalone"
          description="-> builds a standalone jar file">

    <property name="star.bin" value="${star.install}/bin"/>
    <property name="star.lib" value="${star.install}/lib"/>
    <property name="star.lib.pkg" value="${star.lib}/${name}"/>

    <java classname="uk.ac.starlink.util.SuperJar" failonerror="yes">
      <classpath refid="classpath"/>
      <arg value="-o"/><arg value="${dist.lib.pkg}/splat-full.jar"/>
      <arg value="-x"/><arg value="srb.jar"/>
      <arg value="${star.lib.pkg}/splat.jar"/>
    </java>
    <jar destfile="${dist.lib.pkg}/splat-full.jar"
         update="yes"
         basedir="${star.bin}"
         includes="splat"/>

    <signjar alias="${webstart.alias}"
             keystore="${webstart.keystore}"
             keypass="${webstart.keypass}"
             storepass="${webstart.storepass}">
      <fileset dir="${dist.lib.pkg}"
               includes="splat-full.jar"/>
    </signjar>
  </target>

</project><|MERGE_RESOLUTION|>--- conflicted
+++ resolved
@@ -831,13 +831,8 @@
           <all_permissions/>
        </security>
        <resources>
-<<<<<<< HEAD
          <j2se version="1.6+"/>
          <fileset dir="${dist.lib}" includes="splat/*.jar splat/*.zip"/>
-=======
-         <j2se version="1.5+"/>
-         <fileset dir="${dist.lib}" includes="splat/*.jar splat/*.zip contrib/*.jar"/>
->>>>>>> 9d645b38
          <extension name="DATANODE" href="datanode.jnlp"/>
          <extension name="ASTGUI" href="astgui.jnlp"/>
          <extension name="NDX" href="ndx.jnlp"/>
